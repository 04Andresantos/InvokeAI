--- conflicted
+++ resolved
@@ -99,13 +99,9 @@
         upscale_strength = post_data['upscale_strength']
         upscale = [int(upscale_level),float(upscale_strength)] if upscale_level != '' else None
         progress_images = 'progress_images' in post_data
-<<<<<<< HEAD
-        seed = self.model.seed if int(post_data['seed']) == -1 else int(post_data['seed'])
         threshold = float(post_data['threshold'])
         perlin = float(post_data['perlin'])
-=======
         seed = None if int(post_data['seed']) == -1 else int(post_data['seed'])
->>>>>>> 5c6b612a
 
         if with_variations != '':
             parts = []
