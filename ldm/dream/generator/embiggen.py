'''
ldm.dream.generator.embiggen descends from ldm.dream.generator
and generates with ldm.dream.generator.img2img
'''

import torch
import numpy as np
from PIL import Image
from ldm.dream.generator.base import Generator
from ldm.models.diffusion.ddim import DDIMSampler
from ldm.dream.generator.img2img import Img2Img


class Embiggen(Generator):
<<<<<<< HEAD
    def __init__(self, model):
        super().__init__(model)
        self.init_latent = None
=======
    def __init__(self, model, precision):
        super().__init__(model, precision)
        self.init_latent         = None
>>>>>>> 18a9a7c1

    @torch.no_grad()
    def get_make_image(
        self,
        prompt,
        sampler,
        steps,
        cfg_scale,
        ddim_eta,
        conditioning,
        init_img,
        strength,
        width,
        height,
        embiggen,
        embiggen_tiles,
        step_callback=None,
        **kwargs
    ):
        """
        Returns a function returning an image derived from the prompt and multi-stage twice-baked potato layering over the img2img on the initial image
        Return value depends on the seed at the time you call it
        """
        # Construct embiggen arg array, and sanity check arguments
        if embiggen == None:  # embiggen can also be called with just embiggen_tiles
            embiggen = [1.0]  # If not specified, assume no scaling
        elif embiggen[0] < 0:
            embiggen[0] = 1.0
            print(
                '>> Embiggen scaling factor cannot be negative, fell back to the default of 1.0 !')
        if len(embiggen) < 2:
            embiggen.append(0.75)
        elif embiggen[1] > 1.0 or embiggen[1] < 0:
            embiggen[1] = 0.75
            print('>> Embiggen upscaling strength for ESRGAN must be between 0 and 1, fell back to the default of 0.75 !')
        if len(embiggen) < 3:
            embiggen.append(0.25)
        elif embiggen[2] < 0:
            embiggen[2] = 0.25
            print('>> Overlap size for Embiggen must be a positive ratio between 0 and 1 OR a number of pixels, fell back to the default of 0.25 !')

        # Convert tiles from their user-freindly count-from-one to count-from-zero, because we need to do modulo math
        # and then sort them, because... people.
        if embiggen_tiles:
            embiggen_tiles = list(map(lambda n: n-1, embiggen_tiles))
            embiggen_tiles.sort()

        if strength >= 0.5:
            print(f'* WARNING: Embiggen may produce mirror motifs if the strength (-f) is too high (currently {strength}). Try values between 0.35-0.45.')

        # Prep img2img generator, since we wrap over it
        gen_img2img = Img2Img(self.model)

        # Open original init image (not a tensor) to manipulate
        initsuperimage = Image.open(init_img)

        with Image.open(init_img) as img:
            initsuperimage = img.convert('RGB')

        # Size of the target super init image in pixels
        initsuperwidth, initsuperheight = initsuperimage.size

        # Increase by scaling factor if not already resized, using ESRGAN as able
        if embiggen[0] != 1.0:
            initsuperwidth = round(initsuperwidth*embiggen[0])
            initsuperheight = round(initsuperheight*embiggen[0])
            if embiggen[1] > 0:  # No point in ESRGAN upscaling if strength is set zero
                from ldm.dream.restoration.realesrgan import ESRGAN
                esrgan = ESRGAN()
                print(
                    f'>> ESRGAN upscaling init image prior to cutting with Embiggen with strength {embiggen[1]}')
                if embiggen[0] > 2:
                    initsuperimage = esrgan.process(
                        initsuperimage,
                        embiggen[1],  # upscale strength
                        self.seed,
                        4,  # upscale scale
                    )
                else:
                    initsuperimage = esrgan.process(
                        initsuperimage,
                        embiggen[1],  # upscale strength
                        self.seed,
                        2,  # upscale scale
                    )
            # We could keep recursively re-running ESRGAN for a requested embiggen[0] larger than 4x
            #   but from personal experiance it doesn't greatly improve anything after 4x
            # Resize to target scaling factor resolution
            initsuperimage = initsuperimage.resize(
                (initsuperwidth, initsuperheight), Image.Resampling.LANCZOS)

        # Use width and height as tile widths and height
        # Determine buffer size in pixels
        if embiggen[2] < 1:
            if embiggen[2] < 0:
                embiggen[2] = 0
            overlap_size_x = round(embiggen[2] * width)
            overlap_size_y = round(embiggen[2] * height)
        else:
            overlap_size_x = round(embiggen[2])
            overlap_size_y = round(embiggen[2])

        # With overall image width and height known, determine how many tiles we need
        def ceildiv(a, b):
            return -1 * (-a // b)

        # X and Y needs to be determined independantly (we may have savings on one based on the buffer pixel count)
        # (initsuperwidth - width) is the area remaining to the right that we need to layers tiles to fill
        # (width - overlap_size_x) is how much new we can fill with a single tile
        emb_tiles_x = 1
        emb_tiles_y = 1
        if (initsuperwidth - width) > 0:
            emb_tiles_x = ceildiv(initsuperwidth - width,
                                  width - overlap_size_x) + 1
        if (initsuperheight - height) > 0:
            emb_tiles_y = ceildiv(initsuperheight - height,
                                  height - overlap_size_y) + 1
        # Sanity
        assert emb_tiles_x > 1 or emb_tiles_y > 1, f'ERROR: Based on the requested dimensions of {initsuperwidth}x{initsuperheight} and tiles of {width}x{height} you don\'t need to Embiggen! Check your arguments.'

        # Prep alpha layers --------------
        # https://stackoverflow.com/questions/69321734/how-to-create-different-transparency-like-gradient-with-python-pil
        # agradientL is Left-side transparent
        agradientL = Image.linear_gradient('L').rotate(
            90).resize((overlap_size_x, height))
        # agradientT is Top-side transparent
        agradientT = Image.linear_gradient('L').resize((width, overlap_size_y))
        # radial corner is the left-top corner, made full circle then cut to just the left-top quadrant
        agradientC = Image.new('L', (256, 256))
        for y in range(256):
            for x in range(256):
                # Find distance to lower right corner (numpy takes arrays)
                distanceToLR = np.sqrt([(255 - x) ** 2 + (255 - y) ** 2])[0]
                # Clamp values to max 255
                if distanceToLR > 255:
                    distanceToLR = 255
                # Place the pixel as invert of distance
                agradientC.putpixel((x, y), int(255 - distanceToLR))

        # Create alpha layers default fully white
        alphaLayerL = Image.new("L", (width, height), 255)
        alphaLayerT = Image.new("L", (width, height), 255)
        alphaLayerLTC = Image.new("L", (width, height), 255)
        # Paste gradients into alpha layers
        alphaLayerL.paste(agradientL, (0, 0))
        alphaLayerT.paste(agradientT, (0, 0))
        alphaLayerLTC.paste(agradientL, (0, 0))
        alphaLayerLTC.paste(agradientT, (0, 0))
        alphaLayerLTC.paste(agradientC.resize(
            (overlap_size_x, overlap_size_y)), (0, 0))

        if embiggen_tiles:
            # Individual unconnected sides
            alphaLayerR = Image.new("L", (width, height), 255)
            alphaLayerR.paste(agradientL.rotate(
                180), (width - overlap_size_x, 0))
            alphaLayerB = Image.new("L", (width, height), 255)
            alphaLayerB.paste(agradientT.rotate(
                180), (0, height - overlap_size_y))
            alphaLayerTB = Image.new("L", (width, height), 255)
            alphaLayerTB.paste(agradientT, (0, 0))
            alphaLayerTB.paste(agradientT.rotate(
                180), (0, height - overlap_size_y))
            alphaLayerLR = Image.new("L", (width, height), 255)
            alphaLayerLR.paste(agradientL, (0, 0))
            alphaLayerLR.paste(agradientL.rotate(
                180), (width - overlap_size_x, 0))

            # Sides and corner Layers
            alphaLayerRBC = Image.new("L", (width, height), 255)
            alphaLayerRBC.paste(agradientL.rotate(
                180), (width - overlap_size_x, 0))
            alphaLayerRBC.paste(agradientT.rotate(
                180), (0, height - overlap_size_y))
            alphaLayerRBC.paste(agradientC.rotate(180).resize(
                (overlap_size_x, overlap_size_y)), (width - overlap_size_x, height - overlap_size_y))
            alphaLayerLBC = Image.new("L", (width, height), 255)
            alphaLayerLBC.paste(agradientL, (0, 0))
            alphaLayerLBC.paste(agradientT.rotate(
                180), (0, height - overlap_size_y))
            alphaLayerLBC.paste(agradientC.rotate(90).resize(
                (overlap_size_x, overlap_size_y)), (0, height - overlap_size_y))
            alphaLayerRTC = Image.new("L", (width, height), 255)
            alphaLayerRTC.paste(agradientL.rotate(
                180), (width - overlap_size_x, 0))
            alphaLayerRTC.paste(agradientT, (0, 0))
            alphaLayerRTC.paste(agradientC.rotate(270).resize(
                (overlap_size_x, overlap_size_y)), (width - overlap_size_x, 0))

            # All but X layers
            alphaLayerABT = Image.new("L", (width, height), 255)
            alphaLayerABT.paste(alphaLayerLBC, (0, 0))
            alphaLayerABT.paste(agradientL.rotate(
                180), (width - overlap_size_x, 0))
            alphaLayerABT.paste(agradientC.rotate(180).resize(
                (overlap_size_x, overlap_size_y)), (width - overlap_size_x, height - overlap_size_y))
            alphaLayerABL = Image.new("L", (width, height), 255)
            alphaLayerABL.paste(alphaLayerRTC, (0, 0))
            alphaLayerABL.paste(agradientT.rotate(
                180), (0, height - overlap_size_y))
            alphaLayerABL.paste(agradientC.rotate(180).resize(
                (overlap_size_x, overlap_size_y)), (width - overlap_size_x, height - overlap_size_y))
            alphaLayerABR = Image.new("L", (width, height), 255)
            alphaLayerABR.paste(alphaLayerLBC, (0, 0))
            alphaLayerABR.paste(agradientT, (0, 0))
            alphaLayerABR.paste(agradientC.resize(
                (overlap_size_x, overlap_size_y)), (0, 0))
            alphaLayerABB = Image.new("L", (width, height), 255)
            alphaLayerABB.paste(alphaLayerRTC, (0, 0))
            alphaLayerABB.paste(agradientL, (0, 0))
            alphaLayerABB.paste(agradientC.resize(
                (overlap_size_x, overlap_size_y)), (0, 0))

            # All-around layer
            alphaLayerAA = Image.new("L", (width, height), 255)
            alphaLayerAA.paste(alphaLayerABT, (0, 0))
            alphaLayerAA.paste(agradientT, (0, 0))
            alphaLayerAA.paste(agradientC.resize(
                (overlap_size_x, overlap_size_y)), (0, 0))
            alphaLayerAA.paste(agradientC.rotate(270).resize(
                (overlap_size_x, overlap_size_y)), (width - overlap_size_x, 0))

        # Clean up temporary gradients
        del agradientL
        del agradientT
        del agradientC

        def make_image(x_T):
            # Make main tiles -------------------------------------------------
            if embiggen_tiles:
                print(f'>> Making {len(embiggen_tiles)} Embiggen tiles...')
            else:
                print(
                    f'>> Making {(emb_tiles_x * emb_tiles_y)} Embiggen tiles ({emb_tiles_x}x{emb_tiles_y})...')

            emb_tile_store = []
            for tile in range(emb_tiles_x * emb_tiles_y):
                # Determine if this is a re-run and replace
                if embiggen_tiles and not tile in embiggen_tiles:
                    continue
                # Get row and column entries
                emb_row_i = tile // emb_tiles_x
                emb_column_i = tile % emb_tiles_x
                # Determine bounds to cut up the init image
                # Determine upper-left point
                if emb_column_i + 1 == emb_tiles_x:
                    left = initsuperwidth - width
                else:
                    left = round(emb_column_i * (width - overlap_size_x))
                if emb_row_i + 1 == emb_tiles_y:
                    top = initsuperheight - height
                else:
                    top = round(emb_row_i * (height - overlap_size_y))
                right = left + width
                bottom = top + height

                # Cropped image of above dimension (does not modify the original)
                newinitimage = initsuperimage.crop((left, top, right, bottom))
                # DEBUG:
                # newinitimagepath = init_img[0:-4] + f'_emb_Ti{tile}.png'
                # newinitimage.save(newinitimagepath)

                if embiggen_tiles:
                    print(
                        f'Making tile #{tile + 1} ({embiggen_tiles.index(tile) + 1} of {len(embiggen_tiles)} requested)')
                else:
                    print(
                        f'Starting {tile + 1} of {(emb_tiles_x * emb_tiles_y)} tiles')

                # create a torch tensor from an Image
                newinitimage = np.array(
                    newinitimage).astype(np.float32) / 255.0
                newinitimage = newinitimage[None].transpose(0, 3, 1, 2)
                newinitimage = torch.from_numpy(newinitimage)
                newinitimage = 2.0 * newinitimage - 1.0
                newinitimage = newinitimage.to(self.model.device)

                tile_results = gen_img2img.generate(
                    prompt,
                    iterations=1,
                    seed=self.seed,
                    sampler=sampler,
                    steps=steps,
                    cfg_scale=cfg_scale,
                    conditioning=conditioning,
                    ddim_eta=ddim_eta,
                    image_callback=None,  # called only after the final image is generated
                    step_callback=step_callback,   # called after each intermediate image is generated
                    width=width,
                    height=height,
                    init_img=init_img,        # img2img doesn't need this, but it might in the future
                    init_image=newinitimage,    # notice that init_image is different from init_img
                    mask_image=None,
                    strength=strength,
                )

                emb_tile_store.append(tile_results[0][0])
                # DEBUG (but, also has other uses), worth saving if you want tiles without a transparency overlap to manually composite
                # emb_tile_store[-1].save(init_img[0:-4] + f'_emb_To{tile}.png')
                del newinitimage

            # Sanity check we have them all
            if len(emb_tile_store) == (emb_tiles_x * emb_tiles_y) or (embiggen_tiles != [] and len(emb_tile_store) == len(embiggen_tiles)):
                outputsuperimage = Image.new(
                    "RGBA", (initsuperwidth, initsuperheight))
                if embiggen_tiles:
                    outputsuperimage.alpha_composite(
                        initsuperimage.convert('RGBA'), (0, 0))
                for tile in range(emb_tiles_x * emb_tiles_y):
                    if embiggen_tiles:
                        if tile in embiggen_tiles:
                            intileimage = emb_tile_store.pop(0)
                        else:
                            continue
                    else:
                        intileimage = emb_tile_store[tile]
                    intileimage = intileimage.convert('RGBA')
                    # Get row and column entries
                    emb_row_i = tile // emb_tiles_x
                    emb_column_i = tile % emb_tiles_x
                    if emb_row_i == 0 and emb_column_i == 0 and not embiggen_tiles:
                        left = 0
                        top = 0
                    else:
                        # Determine upper-left point
                        if emb_column_i + 1 == emb_tiles_x:
                            left = initsuperwidth - width
                        else:
                            left = round(emb_column_i *
                                         (width - overlap_size_x))
                        if emb_row_i + 1 == emb_tiles_y:
                            top = initsuperheight - height
                        else:
                            top = round(emb_row_i * (height - overlap_size_y))
                        # Handle gradients for various conditions
                        # Handle emb_rerun case
                        if embiggen_tiles:
                            # top of image
                            if emb_row_i == 0:
                                if emb_column_i == 0:
                                    if (tile+1) in embiggen_tiles:  # Look-ahead right
                                        if (tile+emb_tiles_x) not in embiggen_tiles:  # Look-ahead down
                                            intileimage.putalpha(alphaLayerB)
                                        # Otherwise do nothing on this tile
                                    elif (tile+emb_tiles_x) in embiggen_tiles:  # Look-ahead down only
                                        intileimage.putalpha(alphaLayerR)
                                    else:
                                        intileimage.putalpha(alphaLayerRBC)
                                elif emb_column_i == emb_tiles_x - 1:
                                    if (tile+emb_tiles_x) in embiggen_tiles:  # Look-ahead down
                                        intileimage.putalpha(alphaLayerL)
                                    else:
                                        intileimage.putalpha(alphaLayerLBC)
                                else:
                                    if (tile+1) in embiggen_tiles:  # Look-ahead right
                                        if (tile+emb_tiles_x) in embiggen_tiles:  # Look-ahead down
                                            intileimage.putalpha(alphaLayerL)
                                        else:
                                            intileimage.putalpha(alphaLayerLBC)
                                    elif (tile+emb_tiles_x) in embiggen_tiles:  # Look-ahead down only
                                        intileimage.putalpha(alphaLayerLR)
                                    else:
                                        intileimage.putalpha(alphaLayerABT)
                            # bottom of image
                            elif emb_row_i == emb_tiles_y - 1:
                                if emb_column_i == 0:
                                    if (tile+1) in embiggen_tiles:  # Look-ahead right
                                        intileimage.putalpha(alphaLayerT)
                                    else:
                                        intileimage.putalpha(alphaLayerRTC)
                                elif emb_column_i == emb_tiles_x - 1:
                                    # No tiles to look ahead to
                                    intileimage.putalpha(alphaLayerLTC)
                                else:
                                    if (tile+1) in embiggen_tiles:  # Look-ahead right
                                        intileimage.putalpha(alphaLayerLTC)
                                    else:
                                        intileimage.putalpha(alphaLayerABB)
                            # vertical middle of image
                            else:
                                if emb_column_i == 0:
                                    if (tile+1) in embiggen_tiles:  # Look-ahead right
                                        if (tile+emb_tiles_x) in embiggen_tiles:  # Look-ahead down
                                            intileimage.putalpha(alphaLayerT)
                                        else:
                                            intileimage.putalpha(alphaLayerTB)
                                    elif (tile+emb_tiles_x) in embiggen_tiles:  # Look-ahead down only
                                        intileimage.putalpha(alphaLayerRTC)
                                    else:
                                        intileimage.putalpha(alphaLayerABL)
                                elif emb_column_i == emb_tiles_x - 1:
                                    if (tile+emb_tiles_x) in embiggen_tiles:  # Look-ahead down
                                        intileimage.putalpha(alphaLayerLTC)
                                    else:
                                        intileimage.putalpha(alphaLayerABR)
                                else:
                                    if (tile+1) in embiggen_tiles:  # Look-ahead right
                                        if (tile+emb_tiles_x) in embiggen_tiles:  # Look-ahead down
                                            intileimage.putalpha(alphaLayerLTC)
                                        else:
                                            intileimage.putalpha(alphaLayerABR)
                                    elif (tile+emb_tiles_x) in embiggen_tiles:  # Look-ahead down only
                                        intileimage.putalpha(alphaLayerABB)
                                    else:
                                        intileimage.putalpha(alphaLayerAA)
                        # Handle normal tiling case (much simpler - since we tile left to right, top to bottom)
                        else:
                            if emb_row_i == 0 and emb_column_i >= 1:
                                intileimage.putalpha(alphaLayerL)
                            elif emb_row_i >= 1 and emb_column_i == 0:
                                intileimage.putalpha(alphaLayerT)
                            else:
                                intileimage.putalpha(alphaLayerLTC)
                    # Layer tile onto final image
                    outputsuperimage.alpha_composite(intileimage, (left, top))
            else:
                print(f'Error: could not find all Embiggen output tiles in memory? Something must have gone wrong with img2img generation.')

            # after internal loops and patching up return Embiggen image
            return outputsuperimage
        # end of function declaration
        return make_image<|MERGE_RESOLUTION|>--- conflicted
+++ resolved
@@ -12,15 +12,9 @@
 
 
 class Embiggen(Generator):
-<<<<<<< HEAD
-    def __init__(self, model):
-        super().__init__(model)
-        self.init_latent = None
-=======
     def __init__(self, model, precision):
         super().__init__(model, precision)
         self.init_latent         = None
->>>>>>> 18a9a7c1
 
     @torch.no_grad()
     def get_make_image(
