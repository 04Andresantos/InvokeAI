--- conflicted
+++ resolved
@@ -7,13 +7,10 @@
 import ImageInputFieldComponent from './fields/ImageInputFieldComponent';
 import LatentsInputFieldComponent from './fields/LatentsInputFieldComponent';
 import ConditioningInputFieldComponent from './fields/ConditioningInputFieldComponent';
-<<<<<<< HEAD
 import UNetInputFieldComponent from './fields/UNetInputFieldComponent';
 import ClipInputFieldComponent from './fields/ClipInputFieldComponent';
 import VaeInputFieldComponent from './fields/VaeInputFieldComponent';
-=======
 import ControlInputFieldComponent from './fields/ControlInputFieldComponent';
->>>>>>> d6697907
 import ModelInputFieldComponent from './fields/ModelInputFieldComponent';
 import NumberInputFieldComponent from './fields/NumberInputFieldComponent';
 import StringInputFieldComponent from './fields/StringInputFieldComponent';
@@ -104,7 +101,6 @@
     );
   }
 
-<<<<<<< HEAD
   if (type === 'unet' && template.type === 'unet') {
     return (
       <UNetInputFieldComponent
@@ -128,11 +124,16 @@
   if (type === 'vae' && template.type === 'vae') {
     return (
       <VaeInputFieldComponent
-=======
+        nodeId={nodeId}
+        field={field}
+        template={template}
+      />
+    );
+  }
+
   if (type === 'control' && template.type === 'control') {
     return (
       <ControlInputFieldComponent
->>>>>>> d6697907
         nodeId={nodeId}
         field={field}
         template={template}
