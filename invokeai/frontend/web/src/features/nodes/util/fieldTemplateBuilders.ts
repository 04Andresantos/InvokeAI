import { reduce } from 'lodash-es';
import { OpenAPIV3 } from 'openapi-types';
import { FIELD_TYPE_MAP } from '../types/constants';
import { isSchemaObject } from '../types/typeGuards';
import {
  BooleanInputFieldTemplate,
  EnumInputFieldTemplate,
  FloatInputFieldTemplate,
  ImageInputFieldTemplate,
  IntegerInputFieldTemplate,
  LatentsInputFieldTemplate,
  ConditioningInputFieldTemplate,
<<<<<<< HEAD
  UNetInputFieldTemplate,
  ClipInputFieldTemplate,
  VaeInputFieldTemplate,
=======
  ControlInputFieldTemplate,
>>>>>>> d6697907
  StringInputFieldTemplate,
  ModelInputFieldTemplate,
  ArrayInputFieldTemplate,
  ItemInputFieldTemplate,
  ColorInputFieldTemplate,
  InputFieldTemplateBase,
  OutputFieldTemplate,
  TypeHints,
  FieldType,
} from '../types/types';

export type BaseFieldProperties = 'name' | 'title' | 'description';

export type BuildInputFieldArg = {
  schemaObject: OpenAPIV3.SchemaObject;
  baseField: Omit<
    InputFieldTemplateBase,
    'type' | 'inputRequirement' | 'inputKind'
  >;
};

/**
 * Transforms an invocation output ref object to field type.
 * @param ref The ref string to transform
 * @returns The field type.
 *
 * @example
 * refObjectToFieldType({ "$ref": "#/components/schemas/ImageField" }) --> 'ImageField'
 */
export const refObjectToFieldType = (
  refObject: OpenAPIV3.ReferenceObject
): keyof typeof FIELD_TYPE_MAP => refObject.$ref.split('/').slice(-1)[0];

const buildIntegerInputFieldTemplate = ({
  schemaObject,
  baseField,
}: BuildInputFieldArg): IntegerInputFieldTemplate => {
  const template: IntegerInputFieldTemplate = {
    ...baseField,
    type: 'integer',
    inputRequirement: 'always',
    inputKind: 'any',
    default: schemaObject.default ?? 0,
  };

  if (schemaObject.multipleOf !== undefined) {
    template.multipleOf = schemaObject.multipleOf;
  }

  if (schemaObject.maximum !== undefined) {
    template.maximum = schemaObject.maximum;
  }

  if (schemaObject.exclusiveMaximum !== undefined) {
    template.exclusiveMaximum = schemaObject.exclusiveMaximum;
  }

  if (schemaObject.minimum !== undefined) {
    template.minimum = schemaObject.minimum;
  }

  if (schemaObject.exclusiveMinimum !== undefined) {
    template.exclusiveMinimum = schemaObject.exclusiveMinimum;
  }

  return template;
};

const buildFloatInputFieldTemplate = ({
  schemaObject,
  baseField,
}: BuildInputFieldArg): FloatInputFieldTemplate => {
  const template: FloatInputFieldTemplate = {
    ...baseField,
    type: 'float',
    inputRequirement: 'always',
    inputKind: 'any',
    default: schemaObject.default ?? 0,
  };

  if (schemaObject.multipleOf !== undefined) {
    template.multipleOf = schemaObject.multipleOf;
  }

  if (schemaObject.maximum !== undefined) {
    template.maximum = schemaObject.maximum;
  }

  if (schemaObject.exclusiveMaximum !== undefined) {
    template.exclusiveMaximum = schemaObject.exclusiveMaximum;
  }

  if (schemaObject.minimum !== undefined) {
    template.minimum = schemaObject.minimum;
  }

  if (schemaObject.exclusiveMinimum !== undefined) {
    template.exclusiveMinimum = schemaObject.exclusiveMinimum;
  }

  return template;
};

const buildStringInputFieldTemplate = ({
  schemaObject,
  baseField,
}: BuildInputFieldArg): StringInputFieldTemplate => {
  const template: StringInputFieldTemplate = {
    ...baseField,
    type: 'string',
    inputRequirement: 'always',
    inputKind: 'any',
    default: schemaObject.default ?? '',
  };

  if (schemaObject.minLength !== undefined) {
    template.minLength = schemaObject.minLength;
  }

  if (schemaObject.maxLength !== undefined) {
    template.maxLength = schemaObject.maxLength;
  }

  if (schemaObject.pattern !== undefined) {
    template.pattern = schemaObject.pattern;
  }

  return template;
};

const buildBooleanInputFieldTemplate = ({
  schemaObject,
  baseField,
}: BuildInputFieldArg): BooleanInputFieldTemplate => {
  const template: BooleanInputFieldTemplate = {
    ...baseField,
    type: 'boolean',
    inputRequirement: 'always',
    inputKind: 'any',
    default: schemaObject.default ?? false,
  };

  return template;
};

const buildModelInputFieldTemplate = ({
  schemaObject,
  baseField,
}: BuildInputFieldArg): ModelInputFieldTemplate => {
  const template: ModelInputFieldTemplate = {
    ...baseField,
    type: 'model',
    inputRequirement: 'always',
    inputKind: 'direct',
    default: schemaObject.default ?? undefined,
  };

  return template;
};

const buildImageInputFieldTemplate = ({
  schemaObject,
  baseField,
}: BuildInputFieldArg): ImageInputFieldTemplate => {
  const template: ImageInputFieldTemplate = {
    ...baseField,
    type: 'image',
    inputRequirement: 'always',
    inputKind: 'any',
    default: schemaObject.default ?? undefined,
  };

  return template;
};

const buildLatentsInputFieldTemplate = ({
  schemaObject,
  baseField,
}: BuildInputFieldArg): LatentsInputFieldTemplate => {
  const template: LatentsInputFieldTemplate = {
    ...baseField,
    type: 'latents',
    inputRequirement: 'always',
    inputKind: 'connection',
    default: schemaObject.default ?? undefined,
  };

  return template;
};

const buildConditioningInputFieldTemplate = ({
  schemaObject,
  baseField,
}: BuildInputFieldArg): ConditioningInputFieldTemplate => {
  const template: ConditioningInputFieldTemplate = {
    ...baseField,
    type: 'conditioning',
    inputRequirement: 'always',
    inputKind: 'connection',
    default: schemaObject.default ?? undefined,
  };

  return template;
};

<<<<<<< HEAD
const buildUNetInputFieldTemplate = ({
  schemaObject,
  baseField,
}: BuildInputFieldArg): UNetInputFieldTemplate => {
  const template: UNetInputFieldTemplate = {
    ...baseField,
    type: 'unet',
    inputRequirement: 'always',
    inputKind: 'connection',
    default: schemaObject.default ?? undefined,
  };

  return template;
};

const buildClipInputFieldTemplate = ({
  schemaObject,
  baseField,
}: BuildInputFieldArg): ClipInputFieldTemplate => {
  const template: ClipInputFieldTemplate = {
    ...baseField,
    type: 'clip',
    inputRequirement: 'always',
    inputKind: 'connection',
    default: schemaObject.default ?? undefined,
  };

  return template;
};

const buildVaeInputFieldTemplate = ({
  schemaObject,
  baseField,
}: BuildInputFieldArg): VaeInputFieldTemplate => {
  const template: VaeInputFieldTemplate = {
    ...baseField,
    type: 'vae',
=======
const buildControlInputFieldTemplate = ({
  schemaObject,
  baseField,
}: BuildInputFieldArg): ControlInputFieldTemplate => {
  const template: ControlInputFieldTemplate = {
    ...baseField,
    type: 'control',
>>>>>>> d6697907
    inputRequirement: 'always',
    inputKind: 'connection',
    default: schemaObject.default ?? undefined,
  };

  return template;
};

const buildEnumInputFieldTemplate = ({
  schemaObject,
  baseField,
}: BuildInputFieldArg): EnumInputFieldTemplate => {
  const options = schemaObject.enum ?? [];
  const template: EnumInputFieldTemplate = {
    ...baseField,
    type: 'enum',
    enumType: (schemaObject.type as 'string' | 'number') ?? 'string', // TODO: dangerous?
    options: options,
    inputRequirement: 'always',
    inputKind: 'direct',
    default: schemaObject.default ?? options[0],
  };

  return template;
};

const buildArrayInputFieldTemplate = ({
  baseField,
}: BuildInputFieldArg): ArrayInputFieldTemplate => {
  const template: ArrayInputFieldTemplate = {
    ...baseField,
    type: 'array',
    inputRequirement: 'always',
    inputKind: 'direct',
    default: [],
  };

  return template;
};

const buildItemInputFieldTemplate = ({
  baseField,
}: BuildInputFieldArg): ItemInputFieldTemplate => {
  const template: ItemInputFieldTemplate = {
    ...baseField,
    type: 'item',
    inputRequirement: 'always',
    inputKind: 'direct',
    default: undefined,
  };

  return template;
};

const buildColorInputFieldTemplate = ({
  schemaObject,
  baseField,
}: BuildInputFieldArg): ColorInputFieldTemplate => {
  const template: ColorInputFieldTemplate = {
    ...baseField,
    type: 'color',
    inputRequirement: 'always',
    inputKind: 'direct',
    default: schemaObject.default ?? { r: 127, g: 127, b: 127, a: 255 },
  };

  return template;
};

export const getFieldType = (
  schemaObject: OpenAPIV3.SchemaObject,
  name: string,
  typeHints?: TypeHints
): FieldType => {
  let rawFieldType = '';

  if (typeHints && name in typeHints) {
    rawFieldType = typeHints[name];
  } else if (!schemaObject.type) {
    // if schemaObject has no type, then it should have one of allOf, anyOf, oneOf
    if (schemaObject.allOf) {
      rawFieldType = refObjectToFieldType(
        schemaObject.allOf![0] as OpenAPIV3.ReferenceObject
      );
    } else if (schemaObject.anyOf) {
      rawFieldType = refObjectToFieldType(
        schemaObject.anyOf![0] as OpenAPIV3.ReferenceObject
      );
    } else if (schemaObject.oneOf) {
      rawFieldType = refObjectToFieldType(
        schemaObject.oneOf![0] as OpenAPIV3.ReferenceObject
      );
    }
  } else if (schemaObject.enum) {
    rawFieldType = 'enum';
  } else if (schemaObject.type) {
    rawFieldType = schemaObject.type;
  }

  const fieldType = FIELD_TYPE_MAP[rawFieldType];

  if (!fieldType) {
    throw `Field type "${rawFieldType}" is unknown!`;
  }

  return fieldType;
};

/**
 * Builds an input field from an invocation schema property.
 * @param schemaObject The schema object
 * @returns An input field
 */
export const buildInputFieldTemplate = (
  schemaObject: OpenAPIV3.SchemaObject,
  name: string,
  typeHints?: TypeHints
) => {
  const fieldType = getFieldType(schemaObject, name, typeHints);

  const baseField = {
    name,
    title: schemaObject.title ?? '',
    description: schemaObject.description ?? '',
  };

  if (['image'].includes(fieldType)) {
    return buildImageInputFieldTemplate({ schemaObject, baseField });
  }
  if (['latents'].includes(fieldType)) {
    return buildLatentsInputFieldTemplate({ schemaObject, baseField });
  }
  if (['conditioning'].includes(fieldType)) {
    return buildConditioningInputFieldTemplate({ schemaObject, baseField });
  }
<<<<<<< HEAD
  if (['unet'].includes(fieldType)) {
    return buildUNetInputFieldTemplate({ schemaObject, baseField });
  }
  if (['clip'].includes(fieldType)) {
    return buildClipInputFieldTemplate({ schemaObject, baseField });
  }
  if (['vae'].includes(fieldType)) {
    return buildVaeInputFieldTemplate({ schemaObject, baseField });
=======
  if (['control'].includes(fieldType)) {
    return buildControlInputFieldTemplate({ schemaObject, baseField });
>>>>>>> d6697907
  }
  if (['model'].includes(fieldType)) {
    return buildModelInputFieldTemplate({ schemaObject, baseField });
  }
  if (['enum'].includes(fieldType)) {
    return buildEnumInputFieldTemplate({ schemaObject, baseField });
  }
  if (['integer'].includes(fieldType)) {
    return buildIntegerInputFieldTemplate({ schemaObject, baseField });
  }
  if (['number', 'float'].includes(fieldType)) {
    return buildFloatInputFieldTemplate({ schemaObject, baseField });
  }
  if (['string'].includes(fieldType)) {
    return buildStringInputFieldTemplate({ schemaObject, baseField });
  }
  if (['boolean'].includes(fieldType)) {
    return buildBooleanInputFieldTemplate({ schemaObject, baseField });
  }
  if (['array'].includes(fieldType)) {
    return buildArrayInputFieldTemplate({ schemaObject, baseField });
  }
  if (['item'].includes(fieldType)) {
    return buildItemInputFieldTemplate({ schemaObject, baseField });
  }
  if (['color'].includes(fieldType)) {
    return buildColorInputFieldTemplate({ schemaObject, baseField });
  }
  if (['array'].includes(fieldType)) {
    return buildArrayInputFieldTemplate({ schemaObject, baseField });
  }
  if (['item'].includes(fieldType)) {
    return buildItemInputFieldTemplate({ schemaObject, baseField });
  }

  return;
};

/**
 * Builds invocation output fields from an invocation's output reference object.
 * @param openAPI The OpenAPI schema
 * @param refObject The output reference object
 * @returns A record of outputs
 */
export const buildOutputFieldTemplates = (
  refObject: OpenAPIV3.ReferenceObject,
  openAPI: OpenAPIV3.Document,
  typeHints?: TypeHints
): Record<string, OutputFieldTemplate> => {
  // extract output schema name from ref
  const outputSchemaName = refObject.$ref.split('/').slice(-1)[0];

  // get the output schema itself
  const outputSchema = openAPI.components!.schemas![outputSchemaName];

  if (isSchemaObject(outputSchema)) {
    const outputFields = reduce(
      outputSchema.properties as OpenAPIV3.SchemaObject,
      (outputsAccumulator, property, propertyName) => {
        if (
          !['type', 'id'].includes(propertyName) &&
          !['object'].includes(property.type) && // TODO: handle objects?
          isSchemaObject(property)
        ) {
          const fieldType = getFieldType(property, propertyName, typeHints);

          outputsAccumulator[propertyName] = {
            name: propertyName,
            title: property.title ?? '',
            description: property.description ?? '',
            type: fieldType,
          };
        }

        return outputsAccumulator;
      },
      {} as Record<string, OutputFieldTemplate>
    );

    return outputFields;
  }

  return {};
};<|MERGE_RESOLUTION|>--- conflicted
+++ resolved
@@ -10,13 +10,10 @@
   IntegerInputFieldTemplate,
   LatentsInputFieldTemplate,
   ConditioningInputFieldTemplate,
-<<<<<<< HEAD
   UNetInputFieldTemplate,
   ClipInputFieldTemplate,
   VaeInputFieldTemplate,
-=======
   ControlInputFieldTemplate,
->>>>>>> d6697907
   StringInputFieldTemplate,
   ModelInputFieldTemplate,
   ArrayInputFieldTemplate,
@@ -222,7 +219,6 @@
   return template;
 };
 
-<<<<<<< HEAD
 const buildUNetInputFieldTemplate = ({
   schemaObject,
   baseField,
@@ -260,7 +256,14 @@
   const template: VaeInputFieldTemplate = {
     ...baseField,
     type: 'vae',
-=======
+    inputRequirement: 'always',
+    inputKind: 'connection',
+    default: schemaObject.default ?? undefined,
+  };
+
+  return template;
+};
+
 const buildControlInputFieldTemplate = ({
   schemaObject,
   baseField,
@@ -268,7 +271,6 @@
   const template: ControlInputFieldTemplate = {
     ...baseField,
     type: 'control',
->>>>>>> d6697907
     inputRequirement: 'always',
     inputKind: 'connection',
     default: schemaObject.default ?? undefined,
@@ -404,7 +406,6 @@
   if (['conditioning'].includes(fieldType)) {
     return buildConditioningInputFieldTemplate({ schemaObject, baseField });
   }
-<<<<<<< HEAD
   if (['unet'].includes(fieldType)) {
     return buildUNetInputFieldTemplate({ schemaObject, baseField });
   }
@@ -413,10 +414,9 @@
   }
   if (['vae'].includes(fieldType)) {
     return buildVaeInputFieldTemplate({ schemaObject, baseField });
-=======
+  }
   if (['control'].includes(fieldType)) {
     return buildControlInputFieldTemplate({ schemaObject, baseField });
->>>>>>> d6697907
   }
   if (['model'].includes(fieldType)) {
     return buildModelInputFieldTemplate({ schemaObject, baseField });
