--- conflicted
+++ resolved
@@ -98,16 +98,10 @@
         is_intermediate: true,
         use_cpu,
       },
-<<<<<<< HEAD
       [model_loader]: {
         type: model_loader,
         id: model_loader,
-=======
-      [MAIN_MODEL_LOADER]: {
-        type: 'main_model_loader',
-        id: MAIN_MODEL_LOADER,
-        is_intermediate: true,
->>>>>>> f060e321
+        is_intermediate: true,
         model,
       },
       [CLIP_SKIP]: {
@@ -116,13 +110,6 @@
         is_intermediate: true,
         skipped_layers: clipSkip,
       },
-<<<<<<< HEAD
-      [LATENTS_TO_IMAGE]: {
-        type: onnx_model_type ? 'l2i_onnx' : 'l2i',
-        id: LATENTS_TO_IMAGE,
-      },
-=======
->>>>>>> f060e321
       [LATENTS_TO_LATENTS]: {
         type: onnx_model_type ? 'l2l_onnx' : 'l2l',
         id: LATENTS_TO_LATENTS,
