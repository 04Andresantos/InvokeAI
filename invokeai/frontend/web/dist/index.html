--- conflicted
+++ resolved
@@ -12,11 +12,7 @@
         margin: 0;
       }
     </style>
-<<<<<<< HEAD
-    <script type="module" crossorigin src="./assets/index-61169091.js"></script>
-=======
     <script type="module" crossorigin src="./assets/index-8a3e9251.js"></script>
->>>>>>> 96212bb3
   </head>
 
   <body dir="ltr">
