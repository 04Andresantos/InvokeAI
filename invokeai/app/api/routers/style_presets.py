--- conflicted
+++ resolved
@@ -231,7 +231,6 @@
         raise HTTPException(status_code=404)
 
 
-<<<<<<< HEAD
 @style_presets_router.get(
     "/export",
     operation_id="export_style_presets",
@@ -257,7 +256,8 @@
     return Response(
         content=csv_data, media_type="text/csv", headers={"Content-Disposition": "attachment; filename=data.csv"}
     )
-=======
+
+
 @style_presets_router.post(
     "/import",
     operation_id="import_style_presets",
@@ -271,5 +271,4 @@
         raise HTTPException(status_code=400, detail=str(e))
     except UnsupportedFileTypeError as e:
         ApiDependencies.invoker.services.logger.error(traceback.format_exc())
-        raise HTTPException(status_code=415, detail=str(e))
->>>>>>> b675fc19
+        raise HTTPException(status_code=415, detail=str(e))