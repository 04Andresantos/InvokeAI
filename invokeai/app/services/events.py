# Copyright (c) 2022 Kyle Schouviller (https://github.com/kyle0654)

from typing import Any, Optional

from invokeai.app.models.image import ProgressImage
from invokeai.app.services.model_manager_service import BaseModelType, ModelInfo, ModelType, SubModelType
from invokeai.app.util.misc import get_timestamp
<<<<<<< HEAD
from invokeai.app.services.model_manager_service import (
    BaseModelType,
    ModelType,
    SubModelType,
    ModelInfo,
)
from invokeai.backend.model_manager.download import DownloadJobBase
=======
>>>>>>> 2f5e9230


class EventServiceBase:
    """Basic event bus, to have an empty stand-in when not needed."""

    session_event: str = "session_event"

    def dispatch(self, event_name: str, payload: Any) -> None:
        """Dispatch an event."""
        pass

    def __emit_session_event(self, event_name: str, payload: dict) -> None:
        payload["timestamp"] = get_timestamp()
        self.dispatch(
            event_name=EventServiceBase.session_event,
            payload=dict(event=event_name, data=payload),
        )

    # Define events here for every event in the system.
    # This will make them easier to integrate until we find a schema generator.
    def emit_generator_progress(
        self,
        graph_execution_state_id: str,
        node: dict,
        source_node_id: str,
        progress_image: Optional[ProgressImage],
        step: int,
        order: int,
        total_steps: int,
    ) -> None:
        """Emitted when there is generation progress"""
        self.__emit_session_event(
            event_name="generator_progress",
            payload=dict(
                graph_execution_state_id=graph_execution_state_id,
                node=node,
                source_node_id=source_node_id,
                progress_image=progress_image.dict() if progress_image is not None else None,
                step=step,
                order=order,
                total_steps=total_steps,
            ),
        )

    def emit_invocation_complete(
        self,
        graph_execution_state_id: str,
        result: dict,
        node: dict,
        source_node_id: str,
    ) -> None:
        """Emitted when an invocation has completed"""
        self.__emit_session_event(
            event_name="invocation_complete",
            payload=dict(
                graph_execution_state_id=graph_execution_state_id,
                node=node,
                source_node_id=source_node_id,
                result=result,
            ),
        )

    def emit_invocation_error(
        self,
        graph_execution_state_id: str,
        node: dict,
        source_node_id: str,
        error_type: str,
        error: str,
    ) -> None:
        """Emitted when an invocation has completed"""
        self.__emit_session_event(
            event_name="invocation_error",
            payload=dict(
                graph_execution_state_id=graph_execution_state_id,
                node=node,
                source_node_id=source_node_id,
                error_type=error_type,
                error=error,
            ),
        )

    def emit_invocation_started(self, graph_execution_state_id: str, node: dict, source_node_id: str) -> None:
        """Emitted when an invocation has started"""
        self.__emit_session_event(
            event_name="invocation_started",
            payload=dict(
                graph_execution_state_id=graph_execution_state_id,
                node=node,
                source_node_id=source_node_id,
            ),
        )

    def emit_graph_execution_complete(self, graph_execution_state_id: str) -> None:
        """Emitted when a session has completed all invocations"""
        self.__emit_session_event(
            event_name="graph_execution_state_complete",
            payload=dict(
                graph_execution_state_id=graph_execution_state_id,
            ),
        )

    def emit_model_load_started(
        self,
        graph_execution_state_id: str,
        model_name: str,
        base_model: BaseModelType,
        model_type: ModelType,
        submodel: SubModelType,
    ) -> None:
        """Emitted when a model is requested"""
        self.__emit_session_event(
            event_name="model_load_started",
            payload=dict(
                graph_execution_state_id=graph_execution_state_id,
                model_name=model_name,
                base_model=base_model,
                model_type=model_type,
                submodel=submodel,
            ),
        )

    def emit_model_load_completed(
        self,
        graph_execution_state_id: str,
        model_name: str,
        base_model: BaseModelType,
        model_type: ModelType,
        submodel: SubModelType,
        model_info: ModelInfo,
    ) -> None:
        """Emitted when a model is correctly loaded (returns model info)"""
        self.__emit_session_event(
            event_name="model_load_completed",
            payload=dict(
                graph_execution_state_id=graph_execution_state_id,
                model_name=model_name,
                base_model=base_model,
                model_type=model_type,
                submodel=submodel,
                hash=model_info.hash,
                location=str(model_info.location),
                precision=str(model_info.precision),
            ),
        )

    def emit_session_retrieval_error(
        self,
        graph_execution_state_id: str,
        error_type: str,
        error: str,
    ) -> None:
        """Emitted when session retrieval fails"""
        self.__emit_session_event(
            event_name="session_retrieval_error",
            payload=dict(
                graph_execution_state_id=graph_execution_state_id,
                error_type=error_type,
                error=error,
            ),
        )

    def emit_invocation_retrieval_error(
        self,
        graph_execution_state_id: str,
        node_id: str,
        error_type: str,
        error: str,
    ) -> None:
        """Emitted when invocation retrieval fails"""
        self.__emit_session_event(
            event_name="invocation_retrieval_error",
            payload=dict(
                graph_execution_state_id=graph_execution_state_id,
                node_id=node_id,
                error_type=error_type,
                error=error,
            ),
        )

    def emit_model_download_event(self, job: DownloadJobBase):
        """Emit event when the status of a download job changes."""
        self.dispatch(  # use dispatch() directly here because we are not a session event.
            event_name="download_job_event", payload=dict(job=job)
        )<|MERGE_RESOLUTION|>--- conflicted
+++ resolved
@@ -5,7 +5,6 @@
 from invokeai.app.models.image import ProgressImage
 from invokeai.app.services.model_manager_service import BaseModelType, ModelInfo, ModelType, SubModelType
 from invokeai.app.util.misc import get_timestamp
-<<<<<<< HEAD
 from invokeai.app.services.model_manager_service import (
     BaseModelType,
     ModelType,
@@ -13,8 +12,6 @@
     ModelInfo,
 )
 from invokeai.backend.model_manager.download import DownloadJobBase
-=======
->>>>>>> 2f5e9230
 
 
 class EventServiceBase:
