# Copyright (c) 2023 Kyle Schouviller (https://github.com/kyle0654)

from contextlib import ExitStack
from typing import List, Literal, Optional, Union

import einops

from pydantic import BaseModel, Field, validator
import torch
from diffusers import ControlNetModel
from diffusers.image_processor import VaeImageProcessor
from diffusers.schedulers import SchedulerMixin as Scheduler

from invokeai.app.util.misc import SEED_MAX, get_random_seed
from invokeai.app.util.step_callback import stable_diffusion_step_callback

from ..models.image import ImageCategory, ImageField, ResourceOrigin
from ...backend.image_util.seamless import configure_model_padding
from ...backend.stable_diffusion import PipelineIntermediateState
from ...backend.stable_diffusion.diffusers_pipeline import (
    ConditioningData, ControlNetData, StableDiffusionGeneratorPipeline,
    image_resized_to_grid_as_tensor)
from ...backend.stable_diffusion.diffusion.shared_invokeai_diffusion import \
    PostprocessingSettings
from ...backend.stable_diffusion.schedulers import SCHEDULER_MAP
from ...backend.util.devices import choose_torch_device, torch_dtype
from ...backend.model_management.lora import ModelPatcher
from .baseinvocation import (BaseInvocation, BaseInvocationOutput,
                             InvocationConfig, InvocationContext)
from .compel import ConditioningField
from .controlnet_image_processors import ControlField
from .image import ImageOutput
from .model import ModelInfo, UNetField, VaeField

class LatentsField(BaseModel):
    """A latents field used for passing latents between invocations"""

    latents_name: Optional[str] = Field(default=None, description="The name of the latents")

    class Config:
        schema_extra = {"required": ["latents_name"]}

class LatentsOutput(BaseInvocationOutput):
    """Base class for invocations that output latents"""
    #fmt: off
    type: Literal["latents_output"] = "latents_output"

    # Inputs
    latents: LatentsField          = Field(default=None, description="The output latents")
    width:                     int = Field(description="The width of the latents in pixels")
    height:                    int = Field(description="The height of the latents in pixels")
    #fmt: on


def build_latents_output(latents_name: str, latents: torch.Tensor):
      return LatentsOutput(
          latents=LatentsField(latents_name=latents_name),
          width=latents.size()[3] * 8,
          height=latents.size()[2] * 8,
      )

class NoiseOutput(BaseInvocationOutput):
    """Invocation noise output"""
    #fmt: off
    type:  Literal["noise_output"] = "noise_output"

    # Inputs
    noise: LatentsField            = Field(default=None, description="The output noise")
    width:                     int = Field(description="The width of the noise in pixels")
    height:                    int = Field(description="The height of the noise in pixels")
    #fmt: on

def build_noise_output(latents_name: str, latents: torch.Tensor):
      return NoiseOutput(
          noise=LatentsField(latents_name=latents_name),
          width=latents.size()[3] * 8,
          height=latents.size()[2] * 8,
      )


SAMPLER_NAME_VALUES = Literal[
    tuple(list(SCHEDULER_MAP.keys()))
]



def get_scheduler(
    context: InvocationContext,
    scheduler_info: ModelInfo,
    scheduler_name: str,
) -> Scheduler:
    scheduler_class, scheduler_extra_config = SCHEDULER_MAP.get(scheduler_name, SCHEDULER_MAP['ddim'])
    orig_scheduler_info = context.services.model_manager.get_model(**scheduler_info.dict())
    with orig_scheduler_info as orig_scheduler:
        scheduler_config = orig_scheduler.config
        
    if "_backup" in scheduler_config:
        scheduler_config = scheduler_config["_backup"]
    scheduler_config = {**scheduler_config, **scheduler_extra_config, "_backup": scheduler_config}
    scheduler = scheduler_class.from_config(scheduler_config)
    
    # hack copied over from generate.py
    if not hasattr(scheduler, 'uses_inpainting_model'):
        scheduler.uses_inpainting_model = lambda: False
    return scheduler


def get_noise(width:int, height:int, device:torch.device, seed:int = 0, latent_channels:int=4, use_mps_noise:bool=False, downsampling_factor:int = 8):
    # limit noise to only the diffusion image channels, not the mask channels
    input_channels = min(latent_channels, 4)
    use_device = "cpu" if (use_mps_noise or device.type == "mps") else device
    generator = torch.Generator(device=use_device).manual_seed(seed)
    x = torch.randn(
        [
            1,
            input_channels,
            height // downsampling_factor,
            width //  downsampling_factor,
        ],
        dtype=torch_dtype(device),
        device=use_device,
        generator=generator,
    ).to(device)
    # if self.perlin > 0.0:
    #     perlin_noise = self.get_perlin_noise(
    #         width // self.downsampling_factor, height // self.downsampling_factor
    #     )
    #     x = (1 - self.perlin) * x + self.perlin * perlin_noise
    return x

class NoiseInvocation(BaseInvocation):
    """Generates latent noise."""

    type: Literal["noise"] = "noise"

    # Inputs
    seed:       int = Field(ge=0, le=SEED_MAX, description="The seed to use", default_factory=get_random_seed)
    width:       int = Field(default=512, multiple_of=8, gt=0, description="The width of the resulting noise", )
    height:      int = Field(default=512, multiple_of=8, gt=0, description="The height of the resulting noise", )


    # Schema customisation
    class Config(InvocationConfig):
        schema_extra = {
            "ui": {
                "tags": ["latents", "noise"],
            },
        }

    @validator("seed", pre=True)
    def modulo_seed(cls, v):
        """Returns the seed modulo SEED_MAX to ensure it is within the valid range."""
        return v % SEED_MAX

    def invoke(self, context: InvocationContext) -> NoiseOutput:
        device = torch.device(choose_torch_device())
        noise = get_noise(self.width, self.height, device, self.seed)

        name = f'{context.graph_execution_state_id}__{self.id}'
        context.services.latents.save(name, noise)
        return build_noise_output(latents_name=name, latents=noise)


# Text to image
class TextToLatentsInvocation(BaseInvocation):
    """Generates latents from conditionings."""

    type: Literal["t2l"] = "t2l"

    # Inputs
    # fmt: off
    positive_conditioning: Optional[ConditioningField] = Field(description="Positive conditioning for generation")
    negative_conditioning: Optional[ConditioningField] = Field(description="Negative conditioning for generation")
    noise: Optional[LatentsField] = Field(description="The noise to use")
    steps:       int = Field(default=10, gt=0, description="The number of steps to use to generate the image")
    cfg_scale: Union[float, List[float]] = Field(default=7.5, ge=1, description="The Classifier-Free Guidance, higher values may result in a result closer to the prompt", )
    scheduler: SAMPLER_NAME_VALUES = Field(default="euler", description="The scheduler to use" )
    unet: UNetField = Field(default=None, description="UNet submodel")
    control: Union[ControlField, list[ControlField]] = Field(default=None, description="The control to use")
    #seamless:   bool = Field(default=False, description="Whether or not to generate an image that can tile without seams", )
    #seamless_axes: str = Field(default="", description="The axes to tile the image on, 'x' and/or 'y'")
    # fmt: on

    @validator("cfg_scale")
    def ge_one(cls, v):
        """validate that all cfg_scale values are >= 1"""
        if isinstance(v, list):
            for i in v:
                if i < 1:
                    raise ValueError('cfg_scale must be greater than 1')
        else:
            if v < 1:
                raise ValueError('cfg_scale must be greater than 1')
        return v

    # Schema customisation
    class Config(InvocationConfig):
        schema_extra = {
            "ui": {
                "tags": ["latents"],
                "type_hints": {
                  "model": "model",
                  "control": "control",
                  # "cfg_scale": "float",
                  "cfg_scale": "number"
                }
            },
        }

    # TODO: pass this an emitter method or something? or a session for dispatching?
    def dispatch_progress(
        self, context: InvocationContext, source_node_id: str, intermediate_state: PipelineIntermediateState
    ) -> None:
        stable_diffusion_step_callback(
            context=context,
            intermediate_state=intermediate_state,
            node=self.dict(),
            source_node_id=source_node_id,
        )

    def get_conditioning_data(self, context: InvocationContext, scheduler) -> ConditioningData:
        c, extra_conditioning_info = context.services.latents.get(self.positive_conditioning.conditioning_name)
        uc, _ = context.services.latents.get(self.negative_conditioning.conditioning_name)

        conditioning_data = ConditioningData(
            unconditioned_embeddings=uc,
            text_embeddings=c,
            guidance_scale=self.cfg_scale,
            extra=extra_conditioning_info,
            postprocessing_settings=PostprocessingSettings(
                threshold=0.0,#threshold,
                warmup=0.2,#warmup,
                h_symmetry_time_pct=None,#h_symmetry_time_pct,
                v_symmetry_time_pct=None#v_symmetry_time_pct,
            ),
        ).add_scheduler_args_if_applicable(scheduler, eta=0.0)#ddim_eta)
        return conditioning_data

    def create_pipeline(self, unet, scheduler) -> StableDiffusionGeneratorPipeline:
        # TODO:
        #configure_model_padding(
        #    unet,
        #    self.seamless,
        #    self.seamless_axes,
        #)

        class FakeVae:
            class FakeVaeConfig:
                def __init__(self):
                    self.block_out_channels = [0]
            
            def __init__(self):
                self.config = FakeVae.FakeVaeConfig()

        return StableDiffusionGeneratorPipeline(
            vae=FakeVae(), # TODO: oh...
            text_encoder=None,
            tokenizer=None,
            unet=unet,
            scheduler=scheduler,
            safety_checker=None,
            feature_extractor=None,
            requires_safety_checker=False,
            precision="float16" if unet.dtype == torch.float16 else "float32",
        )
    
    def prep_control_data(
        self,
        context: InvocationContext,
        model: StableDiffusionGeneratorPipeline, # really only need model for dtype and device
        control_input: List[ControlField],
        latents_shape: List[int],
        do_classifier_free_guidance: bool = True,
    ) -> List[ControlNetData]:

        # assuming fixed dimensional scaling of 8:1 for image:latents
        control_height_resize = latents_shape[2] * 8
        control_width_resize = latents_shape[3] * 8
        if control_input is None:
            # print("control input is None")
            control_list = None
        elif isinstance(control_input, list) and len(control_input) == 0:
            # print("control input is empty list")
            control_list = None
        elif isinstance(control_input, ControlField):
            # print("control input is ControlField")
            control_list = [control_input]
        elif isinstance(control_input, list) and len(control_input) > 0 and isinstance(control_input[0], ControlField):
            # print("control input is list[ControlField]")
            control_list = control_input
        else:
            # print("input control is unrecognized:", type(self.control))
            control_list = None
        if (control_list is None):
            control_data = None
            # from above handling, any control that is not None should now be of type list[ControlField]
        else:
            # FIXME: add checks to skip entry if model or image is None
            #        and if weight is None, populate with default 1.0?
            control_data = []
            control_models = []
            for control_info in control_list:
                # handle control models
                if ("," in control_info.control_model):
                    control_model_split = control_info.control_model.split(",")
                    control_name = control_model_split[0]
                    control_subfolder = control_model_split[1]
                    print("Using HF model subfolders")
                    print("    control_name: ", control_name)
                    print("    control_subfolder: ", control_subfolder)
                    control_model = ControlNetModel.from_pretrained(control_name,
                                                                    subfolder=control_subfolder,
                                                                    torch_dtype=model.unet.dtype).to(model.device)
                else:
                    control_model = ControlNetModel.from_pretrained(control_info.control_model,
                                                                    torch_dtype=model.unet.dtype).to(model.device)
                control_models.append(control_model)
                control_image_field = control_info.image
                input_image = context.services.images.get_pil_image(control_image_field.image_name)
                # self.image.image_type, self.image.image_name
                # FIXME: still need to test with different widths, heights, devices, dtypes
                #        and add in batch_size, num_images_per_prompt?
                #        and do real check for classifier_free_guidance?
                # prepare_control_image should return torch.Tensor of shape(batch_size, 3, height, width)
                control_image = model.prepare_control_image(
                    image=input_image,
                    do_classifier_free_guidance=do_classifier_free_guidance,
                    width=control_width_resize,
                    height=control_height_resize,
                    # batch_size=batch_size * num_images_per_prompt,
                    # num_images_per_prompt=num_images_per_prompt,
                    device=control_model.device,
                    dtype=control_model.dtype,
                )
                control_item = ControlNetData(model=control_model,
                                              image_tensor=control_image,
                                              weight=control_info.control_weight,
                                              begin_step_percent=control_info.begin_step_percent,
                                              end_step_percent=control_info.end_step_percent)
                control_data.append(control_item)
                # MultiControlNetModel has been refactored out, just need list[ControlNetData]
        return control_data

    def invoke(self, context: InvocationContext) -> LatentsOutput:
        noise = context.services.latents.get(self.noise.latents_name)

        # Get the source node id (we are invoking the prepared node)
        graph_execution_state = context.services.graph_execution_manager.get(context.graph_execution_state_id)
        source_node_id = graph_execution_state.prepared_source_mapping[self.id]

        def step_callback(state: PipelineIntermediateState):
            self.dispatch_progress(context, source_node_id, state)

        unet_info = context.services.model_manager.get_model(**self.unet.unet.dict())
        with unet_info as unet,\
             ExitStack() as stack:

            scheduler = get_scheduler(
                context=context,
                scheduler_info=self.unet.scheduler,
                scheduler_name=self.scheduler,
            )
            
            pipeline = self.create_pipeline(unet, scheduler)
            conditioning_data = self.get_conditioning_data(context, scheduler)

            loras = [(stack.enter_context(context.services.model_manager.get_model(**lora.dict(exclude={"weight"}))), lora.weight) for lora in self.unet.loras]

            control_data = self.prep_control_data(
                model=pipeline, context=context, control_input=self.control,
                latents_shape=noise.shape,
                # do_classifier_free_guidance=(self.cfg_scale >= 1.0))
                do_classifier_free_guidance=True,
            )

            with ModelPatcher.apply_lora_unet(pipeline.unet, loras):
                # TODO: Verify the noise is the right size
                result_latents, result_attention_map_saver = pipeline.latents_from_embeddings(
                    latents=torch.zeros_like(noise, dtype=torch_dtype(unet.device)),
                    noise=noise,
                    num_inference_steps=self.steps,
                    conditioning_data=conditioning_data,
                    control_data=control_data, # list[ControlNetData]
                    callback=step_callback,
                )

        # https://discuss.huggingface.co/t/memory-usage-by-later-pipeline-stages/23699
        torch.cuda.empty_cache()

        name = f'{context.graph_execution_state_id}__{self.id}'
        context.services.latents.save(name, result_latents)
        return build_latents_output(latents_name=name, latents=result_latents)

class LatentsToLatentsInvocation(TextToLatentsInvocation):
    """Generates latents using latents as base image."""

    type: Literal["l2l"] = "l2l"

    # Inputs
    latents: Optional[LatentsField] = Field(description="The latents to use as a base image")
    strength: float = Field(default=0.7, ge=0, le=1, description="The strength of the latents to use")

    # Schema customisation
    class Config(InvocationConfig):
        schema_extra = {
            "ui": {
                "tags": ["latents"],
                "type_hints": {
                    "model": "model",
                    "control": "control",
                    "cfg_scale": "number",
                }
            },
        }

    def invoke(self, context: InvocationContext) -> LatentsOutput:
        noise = context.services.latents.get(self.noise.latents_name)
        latent = context.services.latents.get(self.latents.latents_name)

        # Get the source node id (we are invoking the prepared node)
        graph_execution_state = context.services.graph_execution_manager.get(context.graph_execution_state_id)
        source_node_id = graph_execution_state.prepared_source_mapping[self.id]

        def step_callback(state: PipelineIntermediateState):
            self.dispatch_progress(context, source_node_id, state)

        unet_info = context.services.model_manager.get_model(
            **self.unet.unet.dict(),
        )

        with unet_info as unet,\
             ExitStack() as stack:

            scheduler = get_scheduler(
                context=context,
                scheduler_info=self.unet.scheduler,
                scheduler_name=self.scheduler,
            )

            pipeline = self.create_pipeline(unet, scheduler)
            conditioning_data = self.get_conditioning_data(context, scheduler)
            
            control_data = self.prep_control_data(
                model=pipeline, context=context, control_input=self.control,
                latents_shape=noise.shape,
                # do_classifier_free_guidance=(self.cfg_scale >= 1.0))
                do_classifier_free_guidance=True,
            )

            # TODO: Verify the noise is the right size
            initial_latents = latent if self.strength < 1.0 else torch.zeros_like(
                latent, device=unet.device, dtype=latent.dtype
            )

            timesteps, _ = pipeline.get_img2img_timesteps(
                self.steps,
                self.strength,
                device=unet.device,
            )

            loras = [(stack.enter_context(context.services.model_manager.get_model(**lora.dict(exclude={"weight"}))), lora.weight) for lora in self.unet.loras]

            with ModelPatcher.apply_lora_unet(pipeline.unet, loras):
                result_latents, result_attention_map_saver = pipeline.latents_from_embeddings(
                    latents=initial_latents,
                    timesteps=timesteps,
                    noise=noise,
                    num_inference_steps=self.steps,
                    conditioning_data=conditioning_data,
                    control_data=control_data,  # list[ControlNetData]
                    callback=step_callback
                )

        # https://discuss.huggingface.co/t/memory-usage-by-later-pipeline-stages/23699
        torch.cuda.empty_cache()

        name = f'{context.graph_execution_state_id}__{self.id}'
        context.services.latents.save(name, result_latents)
        return build_latents_output(latents_name=name, latents=result_latents)


# Latent to image
class LatentsToImageInvocation(BaseInvocation):
    """Generates an image from latents."""

    type: Literal["l2i"] = "l2i"

    # Inputs
    latents: Optional[LatentsField] = Field(description="The latents to generate an image from")
    vae: VaeField = Field(default=None, description="Vae submodel")
    tiled: bool = Field(default=False, description="Decode latents by overlaping tiles(less memory consumption)")

    # Schema customisation
    class Config(InvocationConfig):
        schema_extra = {
            "ui": {
                "tags": ["latents", "image"],
            },
        }

    @torch.no_grad()
    def invoke(self, context: InvocationContext) -> ImageOutput:
        latents = context.services.latents.get(self.latents.latents_name)

        vae_info = context.services.model_manager.get_model(
            **self.vae.vae.dict(),
        )

        with vae_info as vae:
            if self.tiled or context.services.configuration.tiled_decode:
                vae.enable_tiling()
            else:
                vae.disable_tiling()

            # clear memory as vae decode can request a lot
            torch.cuda.empty_cache()

            with torch.inference_mode():
                # copied from diffusers pipeline
                latents = latents / vae.config.scaling_factor
                image = vae.decode(latents, return_dict=False)[0]
                image = (image / 2 + 0.5).clamp(0, 1) # denormalize
                # we always cast to float32 as this does not cause significant overhead and is compatible with bfloat16
                np_image = image.cpu().permute(0, 2, 3, 1).float().numpy()

<<<<<<< HEAD
                image = VaeImageProcessor.numpy_to_pil(np_image)[0]
=======
            return ImageOutput(
                image=ImageField(image_name=image_dto.image_name),
                width=image_dto.width,
                height=image_dto.height,
            )
>>>>>>> 88e8e397

        torch.cuda.empty_cache()

        image_dto = context.services.images.create(
            image=image,
            image_origin=ResourceOrigin.INTERNAL,
            image_category=ImageCategory.GENERAL,
            node_id=self.id,
            session_id=context.graph_execution_state_id,
        )

        return ImageOutput(
            image=ImageField(
                image_name=image_dto.image_name,
                image_type=image_dto.image_origin,
            ),
            width=image_dto.width,
            height=image_dto.height,
        )

LATENTS_INTERPOLATION_MODE = Literal[
    "nearest", "linear", "bilinear", "bicubic", "trilinear", "area", "nearest-exact"
]


class ResizeLatentsInvocation(BaseInvocation):
    """Resizes latents to explicit width/height (in pixels). Provided dimensions are floor-divided by 8."""

    type: Literal["lresize"] = "lresize"

    # Inputs
    latents:    Optional[LatentsField] = Field(description="The latents to resize")
    width:                         int = Field(ge=64, multiple_of=8, description="The width to resize to (px)")
    height:                        int = Field(ge=64, multiple_of=8, description="The height to resize to (px)")
    mode:   LATENTS_INTERPOLATION_MODE = Field(default="bilinear", description="The interpolation mode")
    antialias:                    bool = Field(default=False, description="Whether or not to antialias (applied in bilinear and bicubic modes only)")

    def invoke(self, context: InvocationContext) -> LatentsOutput:
        latents = context.services.latents.get(self.latents.latents_name)

        resized_latents = torch.nn.functional.interpolate(
            latents,
            size=(self.height // 8, self.width // 8),
            mode=self.mode,
            antialias=self.antialias if self.mode in ["bilinear", "bicubic"] else False,
        )

        # https://discuss.huggingface.co/t/memory-usage-by-later-pipeline-stages/23699
        torch.cuda.empty_cache()

        name = f"{context.graph_execution_state_id}__{self.id}"
        # context.services.latents.set(name, resized_latents)
        context.services.latents.save(name, resized_latents)
        return build_latents_output(latents_name=name, latents=resized_latents)


class ScaleLatentsInvocation(BaseInvocation):
    """Scales latents by a given factor."""

    type: Literal["lscale"] = "lscale"

    # Inputs
    latents:   Optional[LatentsField] = Field(description="The latents to scale")
    scale_factor:               float = Field(gt=0, description="The factor by which to scale the latents")
    mode:  LATENTS_INTERPOLATION_MODE = Field(default="bilinear", description="The interpolation mode")
    antialias:                   bool = Field(default=False, description="Whether or not to antialias (applied in bilinear and bicubic modes only)")

    def invoke(self, context: InvocationContext) -> LatentsOutput:
        latents = context.services.latents.get(self.latents.latents_name)

        # resizing
        resized_latents = torch.nn.functional.interpolate(
            latents,
            scale_factor=self.scale_factor,
            mode=self.mode,
            antialias=self.antialias if self.mode in ["bilinear", "bicubic"] else False,
        )

        # https://discuss.huggingface.co/t/memory-usage-by-later-pipeline-stages/23699
        torch.cuda.empty_cache()

        name = f"{context.graph_execution_state_id}__{self.id}"
        # context.services.latents.set(name, resized_latents)
        context.services.latents.save(name, resized_latents)
        return build_latents_output(latents_name=name, latents=resized_latents)


class ImageToLatentsInvocation(BaseInvocation):
    """Encodes an image into latents."""

    type: Literal["i2l"] = "i2l"

    # Inputs
    image: Union[ImageField, None] = Field(description="The image to encode")
    vae: VaeField = Field(default=None, description="Vae submodel")
    tiled: bool = Field(default=False, description="Encode latents by overlaping tiles(less memory consumption)")

    # Schema customisation
    class Config(InvocationConfig):
        schema_extra = {
            "ui": {
                "tags": ["latents", "image"],
            },
        }

    @torch.no_grad()
    def invoke(self, context: InvocationContext) -> LatentsOutput:
        # image = context.services.images.get(
        #     self.image.image_type, self.image.image_name
        # )
        image = context.services.images.get_pil_image(self.image.image_name)

        #vae_info = context.services.model_manager.get_model(**self.vae.vae.dict())
        vae_info = context.services.model_manager.get_model(
            **self.vae.vae.dict(),
        )

        image_tensor = image_resized_to_grid_as_tensor(image.convert("RGB"))
        if image_tensor.dim() == 3:
            image_tensor = einops.rearrange(image_tensor, "c h w -> 1 c h w")

        with vae_info as vae:
            if self.tiled:
                vae.enable_tiling()
            else:
                vae.disable_tiling()

            # non_noised_latents_from_image
            image_tensor = image_tensor.to(device=vae.device, dtype=vae.dtype)
            with torch.inference_mode():
                image_tensor_dist = vae.encode(image_tensor).latent_dist
                latents = image_tensor_dist.sample().to(
                    dtype=vae.dtype
                )  # FIXME: uses torch.randn. make reproducible!

            latents = 0.18215 * latents

        name = f"{context.graph_execution_state_id}__{self.id}"
        # context.services.latents.set(name, latents)
        context.services.latents.save(name, latents)
        return build_latents_output(latents_name=name, latents=latents)<|MERGE_RESOLUTION|>--- conflicted
+++ resolved
@@ -523,15 +523,7 @@
                 # we always cast to float32 as this does not cause significant overhead and is compatible with bfloat16
                 np_image = image.cpu().permute(0, 2, 3, 1).float().numpy()
 
-<<<<<<< HEAD
                 image = VaeImageProcessor.numpy_to_pil(np_image)[0]
-=======
-            return ImageOutput(
-                image=ImageField(image_name=image_dto.image_name),
-                width=image_dto.width,
-                height=image_dto.height,
-            )
->>>>>>> 88e8e397
 
         torch.cuda.empty_cache()
 
@@ -544,10 +536,7 @@
         )
 
         return ImageOutput(
-            image=ImageField(
-                image_name=image_dto.image_name,
-                image_type=image_dto.image_origin,
-            ),
+            image=ImageField(image_name=image_dto.image_name),
             width=image_dto.width,
             height=image_dto.height,
         )
