"""
Utility (backend) functions used by model_install.py
"""
import os
import shutil
import warnings
from dataclasses import dataclass,field
from pathlib import Path
from tempfile import TemporaryDirectory
from typing import List, Dict, Callable, Union, Set

import requests
from diffusers import StableDiffusionPipeline
from huggingface_hub import hf_hub_url, HfFolder, HfApi
from omegaconf import OmegaConf
from tqdm import tqdm

import invokeai.configs as configs

from invokeai.app.services.config import InvokeAIAppConfig
from invokeai.backend.model_management import ModelManager, ModelType, BaseModelType, ModelVariantType, AddModelResult
from invokeai.backend.model_management.model_probe import ModelProbe, SchedulerPredictionType, ModelProbeInfo
from invokeai.backend.util import download_with_resume
from ..util.logging import InvokeAILogger

warnings.filterwarnings("ignore")

# --------------------------globals-----------------------
config = InvokeAIAppConfig.get_config()
logger = InvokeAILogger.getLogger(name='InvokeAI')

# the initial "configs" dir is now bundled in the `invokeai.configs` package
Dataset_path = Path(configs.__path__[0]) / "INITIAL_MODELS.yaml"

Config_preamble = """
# This file describes the alternative machine learning models
# available to InvokeAI script.
#
# To add a new model, follow the examples below. Each
# model requires a model config file, a weights file,
# and the width and height of the images it
# was trained on.
"""

LEGACY_CONFIGS = {
    BaseModelType.StableDiffusion1: {
        ModelVariantType.Normal: 'v1-inference.yaml',
        ModelVariantType.Inpaint: 'v1-inpainting-inference.yaml',
    },

    BaseModelType.StableDiffusion2: {
        ModelVariantType.Normal: {
            SchedulerPredictionType.Epsilon: 'v2-inference.yaml',
            SchedulerPredictionType.VPrediction: 'v2-inference-v.yaml',
        },
        ModelVariantType.Inpaint: {
            SchedulerPredictionType.Epsilon: 'v2-inpainting-inference.yaml',
            SchedulerPredictionType.VPrediction: 'v2-inpainting-inference-v.yaml',
        }
    }
}

@dataclass
class ModelInstallList:
    '''Class for listing models to be installed/removed'''
    install_models: List[str] = field(default_factory=list)
    remove_models: List[str] = field(default_factory=list)

@dataclass
class InstallSelections():
    install_models: List[str]= field(default_factory=list)
    remove_models: List[str]=field(default_factory=list)
#    scan_directory: Path = None
#    autoscan_on_startup: bool=False

@dataclass
class ModelLoadInfo():
    name: str
    model_type: ModelType
    base_type: BaseModelType
    path: Path = None
    repo_id: str = None
    description: str = ''
    installed: bool = False
    recommended: bool = False
    default: bool = False

class ModelInstall(object):
    def __init__(self,
                 config:InvokeAIAppConfig,
                 prediction_type_helper: Callable[[Path],SchedulerPredictionType]=None,
                 model_manager: ModelManager = None,
                 access_token:str = None):
        self.config = config
        self.mgr = model_manager or ModelManager(config.model_conf_path)
        self.datasets = OmegaConf.load(Dataset_path)
        self.prediction_helper = prediction_type_helper
        self.access_token = access_token or HfFolder.get_token()
        self.reverse_paths = self._reverse_paths(self.datasets)

    def all_models(self)->Dict[str,ModelLoadInfo]:
        '''
        Return dict of model_key=>ModelLoadInfo objects.
        This method consolidates and simplifies the entries in both
        models.yaml and INITIAL_MODELS.yaml so that they can
        be treated uniformly. It also sorts the models alphabetically
        by their name, to improve the display somewhat.
        '''
        model_dict = dict()
        
        # first populate with the entries in INITIAL_MODELS.yaml
        for key, value in self.datasets.items():
            name,base,model_type = ModelManager.parse_key(key)
            value['name'] = name
            value['base_type'] = base
            value['model_type'] = model_type
            model_dict[key] = ModelLoadInfo(**value)

        # supplement with entries in models.yaml
        installed_models = self.mgr.list_models()
        for md in installed_models:
            base = md['base_model']
            model_type = md['type']
            name = md['name']
            key = ModelManager.create_key(name, base, model_type)
            if key in model_dict:
                model_dict[key].installed = True
            else:
                model_dict[key] = ModelLoadInfo(
                    name = name,
                    base_type = base,
                    model_type = model_type,
                    path = value.get('path'),
                    installed = True,
                )
        return {x : model_dict[x] for x in sorted(model_dict.keys(),key=lambda y: model_dict[y].name.lower())}

    def starter_models(self)->Set[str]:
        models = set()
        for key, value in self.datasets.items():
            name,base,model_type = ModelManager.parse_key(key)
            if model_type==ModelType.Main:
                models.add(key)
        return models

    def recommended_models(self)->Set[str]:
        starters = self.starter_models()
        return set([x for x in starters if self.datasets[x].get('recommended',False)])
    
    def default_model(self)->str:
        starters = self.starter_models()
        defaults = [x for x in starters if self.datasets[x].get('default',False)]
        return defaults[0]

    def install(self, selections: InstallSelections):
        job = 1
        jobs = len(selections.remove_models) + len(selections.install_models)
        
        # remove requested models
        for key in selections.remove_models:
            name,base,mtype = self.mgr.parse_key(key)
            logger.info(f'Deleting {mtype} model {name} [{job}/{jobs}]')
            self.mgr.del_model(name,base,mtype)
            job += 1
            
        # add requested models
        for path in selections.install_models:
            logger.info(f'Installing {path} [{job}/{jobs}]')
            try:
                self.heuristic_import(path)
            except (ValueError, KeyError) as e:
                logger.error(str(e))
            job += 1

        self.mgr.commit()

    def heuristic_import(self,
                         model_path_id_or_url: Union[str,Path],
                         models_installed: Set[Path]=None,
                         )->Dict[str, AddModelResult]:
        '''
        :param model_path_id_or_url: A Path to a local model to import, or a string representing its repo_id or URL
        :param models_installed: Set of installed models, used for recursive invocation
        Returns a set of dict objects corresponding to newly-created stanzas in models.yaml.
        '''

        if not models_installed:
            models_installed = dict()
            
        # A little hack to allow nested routines to retrieve info on the requested ID
        self.current_id = model_path_id_or_url
        path = Path(model_path_id_or_url)

        # checkpoint file, or similar
        if path.is_file():
            models_installed.update({str(path):self._install_path(path)})

        # folders style or similar
        elif path.is_dir() and any([(path/x).exists() for x in {'config.json','model_index.json','learned_embeds.bin'}]):
            models_installed.update({str(path): self._install_path(path)})

        # recursive scan
        elif path.is_dir():
            for child in path.iterdir():
                self.heuristic_import(child, models_installed=models_installed)

        # huggingface repo
        elif len(str(model_path_id_or_url).split('/')) == 2:
            models_installed.update({str(model_path_id_or_url): self._install_repo(str(model_path_id_or_url))})

        # a URL
        elif str(model_path_id_or_url).startswith(("http:", "https:", "ftp:")):
            models_installed.update({str(model_path_id_or_url): self._install_url(model_path_id_or_url)})

        else:
            raise KeyError(f'{str(model_path_id_or_url)} is not recognized as a local path, repo ID or URL. Skipping')

        return models_installed

    # install a model from a local path. The optional info parameter is there to prevent
    # the model from being probed twice in the event that it has already been probed.
<<<<<<< HEAD
    def _install_path(self, path: Path, info: ModelProbeInfo=None)->AddModelResult:
        model_result = None
        info = info or ModelProbe().heuristic_probe(path,self.prediction_helper)
        if not info:
            logger.warning(f'Unable to parse format of {path}')
            return None
        model_name = path.stem if path.is_file() else path.name
        if self.mgr.model_exists(model_name, info.base_type, info.model_type):
            raise ValueError(f'A model named "{model_name}" is already installed.')
        attributes = self._make_attributes(path,info)
        return self.mgr.add_model(model_name = model_name,
                                  base_model = info.base_type,
                                  model_type = info.model_type,
                                  model_attributes = attributes,
                                  )

    def _install_url(self, url: str)->AddModelResult:
=======
    def _install_path(self, path: Path, info: ModelProbeInfo=None)->Dict[str, AddModelResult]:
        try:
            model_result = None
            info = info or ModelProbe().heuristic_probe(path,self.prediction_helper)
            model_name = path.stem if path.is_file() else path.name
            if self.mgr.model_exists(model_name, info.base_type, info.model_type):
                raise ValueError(f'A model named "{model_name}" is already installed.')
            attributes = self._make_attributes(path,info)
            model_result = self.mgr.add_model(model_name = model_name,
                                              base_model = info.base_type,
                                              model_type = info.model_type,
                                              model_attributes = attributes,
                                              )
        except Exception as e:
            logger.warning(f'{str(e)} Skipping registration.')
            return {}
        return {str(path): model_result}

    def _install_url(self, url: str)->dict:
>>>>>>> 52498cc0
        # copy to a staging area, probe, import and delete
        with TemporaryDirectory(dir=self.config.models_path) as staging:
            location = download_with_resume(url,Path(staging))
            if not location:
                logger.error(f'Unable to download {url}. Skipping.')
            info = ModelProbe().heuristic_probe(location)
            dest = self.config.models_path / info.base_type.value / info.model_type.value / location.name
            models_path = shutil.move(location,dest)

        # staged version will be garbage-collected at this time
        return self._install_path(Path(models_path), info)

    def _install_repo(self, repo_id: str)->AddModelResult:
        hinfo = HfApi().model_info(repo_id)
        
        # we try to figure out how to download this most economically
        # list all the files in the repo
        files = [x.rfilename for x in hinfo.siblings]
        location = None

        with TemporaryDirectory(dir=self.config.models_path) as staging:
            staging = Path(staging)
            if 'model_index.json' in files:
                location = self._download_hf_pipeline(repo_id, staging)   # pipeline
            else:
                for suffix in ['safetensors','bin']:
                    if f'pytorch_lora_weights.{suffix}' in files:
                        location = self._download_hf_model(repo_id, ['pytorch_lora_weights.bin'], staging)  # LoRA
                        break
                    elif self.config.precision=='float16' and f'diffusion_pytorch_model.fp16.{suffix}' in files: # vae, controlnet or some other standalone
                        files = ['config.json', f'diffusion_pytorch_model.fp16.{suffix}']
                        location = self._download_hf_model(repo_id, files, staging)
                        break
                    elif f'diffusion_pytorch_model.{suffix}' in files:
                        files = ['config.json', f'diffusion_pytorch_model.{suffix}']
                        location = self._download_hf_model(repo_id, files, staging)
                        break
                    elif f'learned_embeds.{suffix}' in files:
                        location = self._download_hf_model(repo_id, ['learned_embeds.suffix'], staging)
                        break
            if not location:
                logger.warning(f'Could not determine type of repo {repo_id}. Skipping install.')
                return
            
            info = ModelProbe().heuristic_probe(location, self.prediction_helper)
            if not info:
                logger.warning(f'Could not probe {location}. Skipping install.')
                return
            dest = self.config.models_path / info.base_type.value / info.model_type.value / self._get_model_name(repo_id,location)
            if dest.exists():
                shutil.rmtree(dest)
            shutil.copytree(location,dest)
            return self._install_path(dest, info)

    def _get_model_name(self,path_name: str, location: Path)->str:
        '''
        Calculate a name for the model - primitive implementation.
        '''
        if key := self.reverse_paths.get(path_name):
            (name, base, mtype) = ModelManager.parse_key(key)
            return name
        else:
            return location.stem

    def _make_attributes(self, path: Path, info: ModelProbeInfo)->dict:
        model_name = path.name if path.is_dir() else path.stem
        description = f'{info.base_type.value} {info.model_type.value} model {model_name}'
        if key := self.reverse_paths.get(self.current_id):
            if key in self.datasets:
                description = self.datasets[key].get('description') or description

        rel_path = self.relative_to_root(path)

        attributes = dict(
            path = str(rel_path),
            description = str(description),
            model_format = info.format,
            )
        if info.model_type == ModelType.Main:
            attributes.update(dict(variant = info.variant_type,))
            if info.format=="checkpoint":
                try:
                    possible_conf = path.with_suffix('.yaml')
                    if possible_conf.exists():
                        legacy_conf = str(self.relative_to_root(possible_conf))
                    elif info.base_type == BaseModelType.StableDiffusion2:
                        legacy_conf = Path(self.config.legacy_conf_dir, LEGACY_CONFIGS[info.base_type][info.variant_type][info.prediction_type])
                    else:
                        legacy_conf = Path(self.config.legacy_conf_dir, LEGACY_CONFIGS[info.base_type][info.variant_type])
                except KeyError:
                    legacy_conf = Path(self.config.legacy_conf_dir, 'v1-inference.yaml')  # best guess
                    
                attributes.update(
                    dict(
                        config = str(legacy_conf)
                    )
                )
        return attributes

    def relative_to_root(self, path: Path)->Path:
        root = self.config.root_path
        if path.is_relative_to(root):
            return path.relative_to(root)
        else:
            return path

    def _download_hf_pipeline(self, repo_id: str, staging: Path)->Path:
        '''
        This retrieves a StableDiffusion model from cache or remote and then
        does a save_pretrained() to the indicated staging area.
        '''
        _,name = repo_id.split("/")
        revisions = ['fp16','main'] if self.config.precision=='float16' else ['main']
        model = None
        for revision in revisions:
            try:
                model = StableDiffusionPipeline.from_pretrained(repo_id,revision=revision,safety_checker=None)
            except:  # most errors are due to fp16 not being present. Fix this to catch other errors
                pass
            if model:
                break
        if not model:
            logger.error(f'Diffusers model {repo_id} could not be downloaded. Skipping.')
            return None
        model.save_pretrained(staging / name, safe_serialization=True)
        return staging / name

    def _download_hf_model(self, repo_id: str, files: List[str], staging: Path)->Path:
        _,name = repo_id.split("/")
        location = staging / name
        paths = list()
        for filename in files:
            p = hf_download_with_resume(repo_id,
                                        model_dir=location,
                                        model_name=filename,
                                        access_token = self.access_token
                                        )
            if p:
                paths.append(p)
            else:
                logger.warning(f'Could not download {filename} from {repo_id}.')
            
        return location if len(paths)>0 else None

    @classmethod
    def _reverse_paths(cls,datasets)->dict:
        '''
        Reverse mapping from repo_id/path to destination name.
        '''
        return {v.get('path') or v.get('repo_id') : k for k, v in datasets.items()}

# -------------------------------------
def yes_or_no(prompt: str, default_yes=True):
    default = "y" if default_yes else "n"
    response = input(f"{prompt} [{default}] ") or default
    if default_yes:
        return response[0] not in ("n", "N")
    else:
        return response[0] in ("y", "Y")

# ---------------------------------------------
def hf_download_from_pretrained(
        model_class: object, model_name: str, destination: Path, **kwargs
):
    logger = InvokeAILogger.getLogger('InvokeAI')
    logger.addFilter(lambda x: 'fp16 is not a valid' not in x.getMessage())
    
    model = model_class.from_pretrained(
        model_name,
        resume_download=True,
        **kwargs,
    )
    model.save_pretrained(destination, safe_serialization=True)
    return destination

# ---------------------------------------------
def hf_download_with_resume(
        repo_id: str,
        model_dir: str,
        model_name: str,
        model_dest: Path = None,
        access_token: str = None,
) -> Path:
    model_dest = model_dest or Path(os.path.join(model_dir, model_name))
    os.makedirs(model_dir, exist_ok=True)

    url = hf_hub_url(repo_id, model_name)

    header = {"Authorization": f"Bearer {access_token}"} if access_token else {}
    open_mode = "wb"
    exist_size = 0

    if os.path.exists(model_dest):
        exist_size = os.path.getsize(model_dest)
        header["Range"] = f"bytes={exist_size}-"
        open_mode = "ab"

    resp = requests.get(url, headers=header, stream=True)
    total = int(resp.headers.get("content-length", 0))

    if (
        resp.status_code == 416
    ):  # "range not satisfiable", which means nothing to return
        logger.info(f"{model_name}: complete file found. Skipping.")
        return model_dest
    elif resp.status_code == 404:
        logger.warning("File not found")
        return None
    elif resp.status_code != 200:
        logger.warning(f"{model_name}: {resp.reason}")
    elif exist_size > 0:
        logger.info(f"{model_name}: partial file found. Resuming...")
    else:
        logger.info(f"{model_name}: Downloading...")

    try:
        with open(model_dest, open_mode) as file, tqdm(
            desc=model_name,
            initial=exist_size,
            total=total + exist_size,
            unit="iB",
            unit_scale=True,
            unit_divisor=1000,
        ) as bar:
            for data in resp.iter_content(chunk_size=1024):
                size = file.write(data)
                bar.update(size)
    except Exception as e:
        logger.error(f"An error occurred while downloading {model_name}: {str(e)}")
        return None
    return model_dest

<|MERGE_RESOLUTION|>--- conflicted
+++ resolved
@@ -219,7 +219,6 @@
 
     # install a model from a local path. The optional info parameter is there to prevent
     # the model from being probed twice in the event that it has already been probed.
-<<<<<<< HEAD
     def _install_path(self, path: Path, info: ModelProbeInfo=None)->AddModelResult:
         model_result = None
         info = info or ModelProbe().heuristic_probe(path,self.prediction_helper)
@@ -237,28 +236,6 @@
                                   )
 
     def _install_url(self, url: str)->AddModelResult:
-=======
-    def _install_path(self, path: Path, info: ModelProbeInfo=None)->Dict[str, AddModelResult]:
-        try:
-            model_result = None
-            info = info or ModelProbe().heuristic_probe(path,self.prediction_helper)
-            model_name = path.stem if path.is_file() else path.name
-            if self.mgr.model_exists(model_name, info.base_type, info.model_type):
-                raise ValueError(f'A model named "{model_name}" is already installed.')
-            attributes = self._make_attributes(path,info)
-            model_result = self.mgr.add_model(model_name = model_name,
-                                              base_model = info.base_type,
-                                              model_type = info.model_type,
-                                              model_attributes = attributes,
-                                              )
-        except Exception as e:
-            logger.warning(f'{str(e)} Skipping registration.')
-            return {}
-        return {str(path): model_result}
-
-    def _install_url(self, url: str)->dict:
->>>>>>> 52498cc0
-        # copy to a staging area, probe, import and delete
         with TemporaryDirectory(dir=self.config.models_path) as staging:
             location = download_with_resume(url,Path(staging))
             if not location:
