"""
Utility (backend) functions used by model_install.py
"""
import os
import shutil
import warnings
from dataclasses import dataclass, field
from pathlib import Path
from tempfile import TemporaryDirectory
<<<<<<< HEAD
from typing import Optional, List, Dict, Callable, Union, Set
=======
from typing import List, Dict, Callable, Union, Set, Optional
>>>>>>> f4ead5e0

import requests
from diffusers import DiffusionPipeline
from diffusers import logging as dlogging
from huggingface_hub import hf_hub_url, HfFolder, HfApi
from omegaconf import OmegaConf
from tqdm import tqdm

import invokeai.configs as configs

from invokeai.app.services.config import InvokeAIAppConfig
from invokeai.backend.model_management import ModelManager, ModelType, BaseModelType, ModelVariantType, AddModelResult
from invokeai.backend.model_management.model_probe import ModelProbe, SchedulerPredictionType, ModelProbeInfo
from invokeai.backend.util import download_with_resume
from ..util.logging import InvokeAILogger

warnings.filterwarnings("ignore")

# --------------------------globals-----------------------
config = InvokeAIAppConfig.get_config()
logger = InvokeAILogger.getLogger(name="InvokeAI")

# the initial "configs" dir is now bundled in the `invokeai.configs` package
Dataset_path = Path(configs.__path__[0]) / "INITIAL_MODELS.yaml"

Config_preamble = """
# This file describes the alternative machine learning models
# available to InvokeAI script.
#
# To add a new model, follow the examples below. Each
# model requires a model config file, a weights file,
# and the width and height of the images it
# was trained on.
"""

LEGACY_CONFIGS = {
    BaseModelType.StableDiffusion1: {
        ModelVariantType.Normal: "v1-inference.yaml",
        ModelVariantType.Inpaint: "v1-inpainting-inference.yaml",
    },
    BaseModelType.StableDiffusion2: {
        ModelVariantType.Normal: {
            SchedulerPredictionType.Epsilon: "v2-inference.yaml",
            SchedulerPredictionType.VPrediction: "v2-inference-v.yaml",
        },
        ModelVariantType.Inpaint: {
            SchedulerPredictionType.Epsilon: "v2-inpainting-inference.yaml",
            SchedulerPredictionType.VPrediction: "v2-inpainting-inference-v.yaml",
        },
    },
    BaseModelType.StableDiffusionXL: {
        ModelVariantType.Normal: "sd_xl_base.yaml",
    },
    BaseModelType.StableDiffusionXLRefiner: {
        ModelVariantType.Normal: "sd_xl_refiner.yaml",
    },
}


@dataclass
class ModelInstallList:
    """Class for listing models to be installed/removed"""

    install_models: List[str] = field(default_factory=list)
    remove_models: List[str] = field(default_factory=list)


@dataclass
class InstallSelections:
    install_models: List[str] = field(default_factory=list)
    remove_models: List[str] = field(default_factory=list)


@dataclass
class ModelLoadInfo:
    name: str
    model_type: ModelType
    base_type: BaseModelType
    path: Optional[Path] = None
    repo_id: Optional[str] = None
    description: str = ""
    installed: bool = False
    recommended: bool = False
    default: bool = False


class ModelInstall(object):
    def __init__(
        self,
        config: InvokeAIAppConfig,
        prediction_type_helper: Callable[[Path], SchedulerPredictionType] = None,
        model_manager: ModelManager = None,
        access_token: str = None,
    ):
        self.config = config
        self.mgr = model_manager or ModelManager(config.model_conf_path)
        self.datasets = OmegaConf.load(Dataset_path)
        self.prediction_helper = prediction_type_helper
        self.access_token = access_token or HfFolder.get_token()
        self.reverse_paths = self._reverse_paths(self.datasets)

    def all_models(self) -> Dict[str, ModelLoadInfo]:
        """
        Return dict of model_key=>ModelLoadInfo objects.
        This method consolidates and simplifies the entries in both
        models.yaml and INITIAL_MODELS.yaml so that they can
        be treated uniformly. It also sorts the models alphabetically
        by their name, to improve the display somewhat.
        """
        model_dict = dict()

        # first populate with the entries in INITIAL_MODELS.yaml
        for key, value in self.datasets.items():
            name, base, model_type = ModelManager.parse_key(key)
            value["name"] = name
            value["base_type"] = base
            value["model_type"] = model_type
            model_dict[key] = ModelLoadInfo(**value)

        # supplement with entries in models.yaml
        installed_models = [x for x in self.mgr.list_models()]
        # suppresses autoloaded models
        # installed_models = [x for x in self.mgr.list_models() if not self._is_autoloaded(x)]

        for md in installed_models:
            base = md["base_model"]
            model_type = md["model_type"]
            name = md["model_name"]
            key = ModelManager.create_key(name, base, model_type)
            if key in model_dict:
                model_dict[key].installed = True
            else:
                model_dict[key] = ModelLoadInfo(
                    name=name,
                    base_type=base,
                    model_type=model_type,
                    path=value.get("path"),
                    installed=True,
                )
        return {x: model_dict[x] for x in sorted(model_dict.keys(), key=lambda y: model_dict[y].name.lower())}

    def _is_autoloaded(self, model_info: dict) -> bool:
        path = model_info.get("path")
        if not path:
            return False
        for autodir in ["autoimport_dir", "lora_dir", "embedding_dir", "controlnet_dir"]:
            if autodir_path := getattr(self.config, autodir):
                autodir_path = self.config.root_path / autodir_path
                if Path(path).is_relative_to(autodir_path):
                    return True
        return False

    def list_models(self, model_type):
        installed = self.mgr.list_models(model_type=model_type)
        print(f"Installed models of type `{model_type}`:")
        for i in installed:
            print(f"{i['model_name']}\t{i['base_model']}\t{i['path']}")

    # logic here a little reversed to maintain backward compatibility
    def starter_models(self, all_models: bool = False) -> Set[str]:
        models = set()
        for key, value in self.datasets.items():
            name, base, model_type = ModelManager.parse_key(key)
            if all_models or model_type in [ModelType.Main, ModelType.Vae]:
                models.add(key)
        return models

    def recommended_models(self) -> Set[str]:
        starters = self.starter_models(all_models=True)
        return set([x for x in starters if self.datasets[x].get("recommended", False)])

    def default_model(self) -> str:
        starters = self.starter_models()
        defaults = [x for x in starters if self.datasets[x].get("default", False)]
        return defaults[0]

    def install(self, selections: InstallSelections):
        verbosity = dlogging.get_verbosity()  # quench NSFW nags
        dlogging.set_verbosity_error()

        job = 1
        jobs = len(selections.remove_models) + len(selections.install_models)

        # remove requested models
        for key in selections.remove_models:
            name, base, mtype = self.mgr.parse_key(key)
            logger.info(f"Deleting {mtype} model {name} [{job}/{jobs}]")
            try:
                self.mgr.del_model(name, base, mtype)
            except FileNotFoundError as e:
                logger.warning(e)
            job += 1

        # add requested models
        for path in selections.install_models:
            logger.info(f"Installing {path} [{job}/{jobs}]")
            try:
                self.heuristic_import(path)
            except (ValueError, KeyError) as e:
                logger.error(str(e))
            job += 1

        dlogging.set_verbosity(verbosity)
        self.mgr.commit()

    def heuristic_import(
        self,
        model_path_id_or_url: Union[str, Path],
        models_installed: Set[Path] = None,
    ) -> Dict[str, AddModelResult]:
        """
        :param model_path_id_or_url: A Path to a local model to import, or a string representing its repo_id or URL
        :param models_installed: Set of installed models, used for recursive invocation
        Returns a set of dict objects corresponding to newly-created stanzas in models.yaml.
        """

        if not models_installed:
            models_installed = dict()

        # A little hack to allow nested routines to retrieve info on the requested ID
        self.current_id = model_path_id_or_url
        path = Path(model_path_id_or_url)
        # checkpoint file, or similar
        if path.is_file():
            models_installed.update({str(path): self._install_path(path)})

        # folders style or similar
        elif path.is_dir() and any(
            [
                (path / x).exists()
                for x in {"config.json", "model_index.json", "learned_embeds.bin", "pytorch_lora_weights.bin"}
            ]
        ):
            models_installed.update({str(model_path_id_or_url): self._install_path(path)})

        # recursive scan
        elif path.is_dir():
            for child in path.iterdir():
                self.heuristic_import(child, models_installed=models_installed)

        # huggingface repo
        elif len(str(model_path_id_or_url).split("/")) == 2:
            models_installed.update({str(model_path_id_or_url): self._install_repo(str(model_path_id_or_url))})

        # a URL
        elif str(model_path_id_or_url).startswith(("http:", "https:", "ftp:")):
            models_installed.update({str(model_path_id_or_url): self._install_url(model_path_id_or_url)})

        else:
            raise KeyError(f"{str(model_path_id_or_url)} is not recognized as a local path, repo ID or URL. Skipping")

        return models_installed

    # install a model from a local path. The optional info parameter is there to prevent
    # the model from being probed twice in the event that it has already been probed.
    def _install_path(self, path: Path, info: ModelProbeInfo = None) -> AddModelResult:
        info = info or ModelProbe().heuristic_probe(path, self.prediction_helper)
        if not info:
            logger.warning(f"Unable to parse format of {path}")
            return None
        model_name = path.stem if path.is_file() else path.name
        if self.mgr.model_exists(model_name, info.base_type, info.model_type):
            raise ValueError(f'A model named "{model_name}" is already installed.')
        attributes = self._make_attributes(path, info)
        return self.mgr.add_model(
            model_name=model_name,
            base_model=info.base_type,
            model_type=info.model_type,
            model_attributes=attributes,
        )

    def _install_url(self, url: str) -> AddModelResult:
        with TemporaryDirectory(dir=self.config.models_path) as staging:
            location = download_with_resume(url, Path(staging))
            if not location:
                logger.error(f"Unable to download {url}. Skipping.")
            info = ModelProbe().heuristic_probe(location)
            dest = self.config.models_path / info.base_type.value / info.model_type.value / location.name
            dest.parent.mkdir(parents=True, exist_ok=True)
            models_path = shutil.move(location, dest)

        # staged version will be garbage-collected at this time
        return self._install_path(Path(models_path), info)

    def _install_repo(self, repo_id: str) -> AddModelResult:
        hinfo = HfApi().model_info(repo_id)

        # we try to figure out how to download this most economically
        # list all the files in the repo
        files = [x.rfilename for x in hinfo.siblings]
        location = None

        with TemporaryDirectory(dir=self.config.models_path) as staging:
            staging = Path(staging)
            if "model_index.json" in files:
                location = self._download_hf_pipeline(repo_id, staging)  # pipeline
            else:
                for suffix in ["safetensors", "bin"]:
                    if f"pytorch_lora_weights.{suffix}" in files:
                        location = self._download_hf_model(repo_id, ["pytorch_lora_weights.bin"], staging)  # LoRA
                        break
                    elif (
                        self.config.precision == "float16" and f"diffusion_pytorch_model.fp16.{suffix}" in files
                    ):  # vae, controlnet or some other standalone
                        files = ["config.json", f"diffusion_pytorch_model.fp16.{suffix}"]
                        location = self._download_hf_model(repo_id, files, staging)
                        break
                    elif f"diffusion_pytorch_model.{suffix}" in files:
                        files = ["config.json", f"diffusion_pytorch_model.{suffix}"]
                        location = self._download_hf_model(repo_id, files, staging)
                        break
                    elif f"learned_embeds.{suffix}" in files:
                        location = self._download_hf_model(repo_id, [f"learned_embeds.{suffix}"], staging)
                        break
            if not location:
                logger.warning(f"Could not determine type of repo {repo_id}. Skipping install.")
                return {}

            info = ModelProbe().heuristic_probe(location, self.prediction_helper)
            if not info:
                logger.warning(f"Could not probe {location}. Skipping install.")
                return {}
            dest = (
                self.config.models_path
                / info.base_type.value
                / info.model_type.value
                / self._get_model_name(repo_id, location)
            )
            if dest.exists():
                shutil.rmtree(dest)
            shutil.copytree(location, dest)
            return self._install_path(dest, info)

    def _get_model_name(self, path_name: str, location: Path) -> str:
        """
        Calculate a name for the model - primitive implementation.
        """
        if key := self.reverse_paths.get(path_name):
            (name, base, mtype) = ModelManager.parse_key(key)
            return name
        elif location.is_dir():
            return location.name
        else:
            return location.stem

    def _make_attributes(self, path: Path, info: ModelProbeInfo) -> dict:
        model_name = path.name if path.is_dir() else path.stem
        description = f"{info.base_type.value} {info.model_type.value} model {model_name}"
        if key := self.reverse_paths.get(self.current_id):
            if key in self.datasets:
                description = self.datasets[key].get("description") or description

        rel_path = self.relative_to_root(path, self.config.models_path)

        attributes = dict(
            path=str(rel_path),
            description=str(description),
            model_format=info.format,
        )
        legacy_conf = None
        if info.model_type == ModelType.Main:
            attributes.update(
                dict(
                    variant=info.variant_type,
                )
            )
            if info.format == "checkpoint":
                try:
                    possible_conf = path.with_suffix(".yaml")
                    if possible_conf.exists():
                        legacy_conf = str(self.relative_to_root(possible_conf))
                    elif info.base_type == BaseModelType.StableDiffusion2:
                        legacy_conf = Path(
                            self.config.legacy_conf_dir,
                            LEGACY_CONFIGS[info.base_type][info.variant_type][info.prediction_type],
                        )
                    else:
                        legacy_conf = Path(
                            self.config.legacy_conf_dir, LEGACY_CONFIGS[info.base_type][info.variant_type]
                        )
                except KeyError:
                    legacy_conf = Path(self.config.legacy_conf_dir, "v1-inference.yaml")  # best guess

        if info.model_type == ModelType.ControlNet and info.format == "checkpoint":
            possible_conf = path.with_suffix(".yaml")
            if possible_conf.exists():
                legacy_conf = str(self.relative_to_root(possible_conf))

        if legacy_conf:
            attributes.update(dict(config=str(legacy_conf)))
        return attributes

    def relative_to_root(self, path: Path, root: Optional[Path] = None) -> Path:
        root = root or self.config.root_path
        if path.is_relative_to(root):
            return path.relative_to(root)
        else:
            return path

    def _download_hf_pipeline(self, repo_id: str, staging: Path) -> Path:
        """
        This retrieves a StableDiffusion model from cache or remote and then
        does a save_pretrained() to the indicated staging area.
        """
        _, name = repo_id.split("/")
        revisions = ["fp16", "main"] if self.config.precision == "float16" else ["main"]
        model = None
        for revision in revisions:
            try:
                model = DiffusionPipeline.from_pretrained(repo_id, revision=revision, safety_checker=None)
            except:  # most errors are due to fp16 not being present. Fix this to catch other errors
                pass
            if model:
                break
        if not model:
            logger.error(f"Diffusers model {repo_id} could not be downloaded. Skipping.")
            return None
        model.save_pretrained(staging / name, safe_serialization=True)
        return staging / name

    def _download_hf_model(self, repo_id: str, files: List[str], staging: Path) -> Path:
        _, name = repo_id.split("/")
        location = staging / name
        paths = list()
        for filename in files:
            p = hf_download_with_resume(
                repo_id, model_dir=location, model_name=filename, access_token=self.access_token
            )
            if p:
                paths.append(p)
            else:
                logger.warning(f"Could not download {filename} from {repo_id}.")

        return location if len(paths) > 0 else None

    @classmethod
    def _reverse_paths(cls, datasets) -> dict:
        """
        Reverse mapping from repo_id/path to destination name.
        """
        return {v.get("path") or v.get("repo_id"): k for k, v in datasets.items()}


# -------------------------------------
def yes_or_no(prompt: str, default_yes=True):
    default = "y" if default_yes else "n"
    response = input(f"{prompt} [{default}] ") or default
    if default_yes:
        return response[0] not in ("n", "N")
    else:
        return response[0] in ("y", "Y")


# ---------------------------------------------
def hf_download_from_pretrained(model_class: object, model_name: str, destination: Path, **kwargs):
    logger = InvokeAILogger.getLogger("InvokeAI")
    logger.addFilter(lambda x: "fp16 is not a valid" not in x.getMessage())

    model = model_class.from_pretrained(
        model_name,
        resume_download=True,
        **kwargs,
    )
    model.save_pretrained(destination, safe_serialization=True)
    return destination


# ---------------------------------------------
def hf_download_with_resume(
    repo_id: str,
    model_dir: str,
    model_name: str,
    model_dest: Path = None,
    access_token: str = None,
) -> Path:
    model_dest = model_dest or Path(os.path.join(model_dir, model_name))
    os.makedirs(model_dir, exist_ok=True)

    url = hf_hub_url(repo_id, model_name)

    header = {"Authorization": f"Bearer {access_token}"} if access_token else {}
    open_mode = "wb"
    exist_size = 0

    if os.path.exists(model_dest):
        exist_size = os.path.getsize(model_dest)
        header["Range"] = f"bytes={exist_size}-"
        open_mode = "ab"

    resp = requests.get(url, headers=header, stream=True)
    total = int(resp.headers.get("content-length", 0))

    if resp.status_code == 416:  # "range not satisfiable", which means nothing to return
        logger.info(f"{model_name}: complete file found. Skipping.")
        return model_dest
    elif resp.status_code == 404:
        logger.warning("File not found")
        return None
    elif resp.status_code != 200:
        logger.warning(f"{model_name}: {resp.reason}")
    elif exist_size > 0:
        logger.info(f"{model_name}: partial file found. Resuming...")
    else:
        logger.info(f"{model_name}: Downloading...")

    try:
        with open(model_dest, open_mode) as file, tqdm(
            desc=model_name,
            initial=exist_size,
            total=total + exist_size,
            unit="iB",
            unit_scale=True,
            unit_divisor=1000,
        ) as bar:
            for data in resp.iter_content(chunk_size=1024):
                size = file.write(data)
                bar.update(size)
    except Exception as e:
        logger.error(f"An error occurred while downloading {model_name}: {str(e)}")
        return None
    return model_dest<|MERGE_RESOLUTION|>--- conflicted
+++ resolved
@@ -7,11 +7,7 @@
 from dataclasses import dataclass, field
 from pathlib import Path
 from tempfile import TemporaryDirectory
-<<<<<<< HEAD
 from typing import Optional, List, Dict, Callable, Union, Set
-=======
-from typing import List, Dict, Callable, Union, Set, Optional
->>>>>>> f4ead5e0
 
 import requests
 from diffusers import DiffusionPipeline
