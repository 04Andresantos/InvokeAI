<html lang="en">
  <head>
    <title>Stable Diffusion Dream Server</title>
    <meta charset="utf-8">
    <link rel="icon" type="image/x-icon" href="static/dream_web/favicon.ico" />
    <meta name="viewport" content="width=device-width, initial-scale=1.0">
    <link rel="stylesheet" href="static/dream_web/index.css">
    <script src="config.js"></script>
    <script src="static/dream_web/index.js"></script>
  </head>
  <body>
    <header>
      <h1>Stable Diffusion Dream Server</h1>
      <div id="about">
        For news and support for this web service, visit our <a href="http://github.com/lstein/stable-diffusion">GitHub site</a>
      </div>
    </header>

    <main>
      <form id="generate-form" method="post" action="#">
	<fieldset id="txt2img">
          <div id="search-box">
            <textarea rows="3" id="prompt" name="prompt"></textarea>
            <input type="submit" id="submit" value="Generate">
	  </div>
        </fieldset>
        <fieldset id="fieldset-config">
	  <div class="section-header">Basic options</div>
          <label for="iterations">Images to generate:</label>
          <input value="1" type="number" id="iterations" name="iterations" size="4">
          <label for="steps">Steps:</label>
          <input value="50" type="number" id="steps" name="steps">
          <label for="cfg_scale">Cfg Scale:</label>
          <input value="7.5" type="number" id="cfg_scale" name="cfg_scale" step="any">
          <label for="sampler_name">Sampler:</label>
          <select id="sampler_name" name="sampler_name" value="k_lms">
            <option value="ddim">DDIM</option>
            <option value="plms">PLMS</option>
            <option value="k_lms" selected>KLMS</option>
            <option value="k_dpm_2">KDPM_2</option>
            <option value="k_dpm_2_a">KDPM_2A</option>
            <option value="k_euler">KEULER</option>
	    <option value="k_euler_a">KEULER_A</option>
            <option value="k_heun">KHEUN</option>
          </select>
          <input type="checkbox" name="seamless" id="seamless">
	  <label for="seamless">Seamless circular tiling</label>
          <br>
          <label title="Set to multiple of 64" for="width">Width:</label>
          <select id="width" name="width" value="512">
            <option value="64">64</option> <option value="128">128</option>
            <option value="192">192</option> <option value="256">256</option>
            <option value="320">320</option> <option value="384">384</option>
            <option value="448">448</option> <option value="512" selected>512</option>
            <option value="576">576</option> <option value="640">640</option>
            <option value="704">704</option> <option value="768">768</option>
            <option value="832">832</option> <option value="896">896</option>
            <option value="960">960</option> <option value="1024">1024</option>
          </select>
          <label title="Set to multiple of 64" for="height">Height:</label>
          <select id="height" name="height" value="512">
            <option value="64">64</option> <option value="128">128</option>
            <option value="192">192</option> <option value="256">256</option>
            <option value="320">320</option> <option value="384">384</option>
            <option value="448">448</option> <option value="512" selected>512</option>
            <option value="576">576</option> <option value="640">640</option>
            <option value="704">704</option> <option value="768">768</option>
            <option value="832">832</option> <option value="896">896</option>
            <option value="960">960</option> <option value="1024">1024</option>
          </select>
          <label title="Set to -1 for random seed" for="seed">Seed:</label>
          <input value="-1" type="number" id="seed" name="seed">
          <button type="button" id="reset-seed">&olarr;</button>
          <input type="checkbox" name="progress_images" id="progress_images">
	  <label for="progress_images">Display in-progress images (slower)</label>
<<<<<<< HEAD
    <div>
      <label title="If > 0, adds thresholding to restrict values for k-diffusion samplers (0 disables)" for="threshold">Threshold:</label>
      <input value="0" type="number" id="threshold" name="threshold" step="0.1" min="0">
      <label title="Perlin: optional 0-1 value adds a percentage of perlin noise to the initial noise" for="perlin">Perlin:</label>
      <input value="0" type="number" id="perlin" name="perlin"  step="0.01" min="0" max="1">
      <button type="button" id="reset-all">Reset to Defaults</button>
    </div>
	  <div id="variations">
=======
	  <button type="button" id="reset-all">Reset to Defaults</button>
	  <span id="variations">
>>>>>>> 9df743e2
            <label title="If > 0, generates variations on the initial seed instead of random seeds per iteration. Must be between 0 and 1. Higher values will be more different." for="variation_amount">Variation amount (0 to disable):</label>
            <input value="0" type="number" id="variation_amount" name="variation_amount" step="0.01" min="0" max="1">
            <label title="list of variations to apply, in the format `seed:weight,seed:weight,..." for="with_variations">With variations (seed:weight,seed:weight,...):</label>
            <input value="" type="text" id="with_variations" name="with_variations">
	  </span>
	</fieldset>
	<fieldset id="img2img">
	  <div class="section-header">Image-to-image options</div>
          <label title="Upload an image to use img2img" for="initimg">Initial image:</label>
          <input type="file" id="initimg" name="initimg" accept=".jpg, .jpeg, .png">
          <button type="button" id="remove-image">Remove Image</button>
	    <br>
	    <label for="strength">Img2Img Strength:</label>
	    <input value="0.75" type="number" id="strength" name="strength" step="0.01" min="0" max="1">
	    <input type="checkbox" id="fit" name="fit" checked>
	    <label title="Rescale image to fit within requested width and height" for="fit">Fit to width/height</label>
	</fieldset>
        <fieldset id="gfpgan">
	  <div class="section-header">Post-processing options</div>
          <label title="Strength of the gfpgan (face fixing) algorithm." for="gfpgan_strength">GPFGAN Strength (0 to disable):</label>
          <input value="0.0" min="0" max="1" type="number" id="gfpgan_strength" name="gfpgan_strength" step="0.1">
          <label title="Upscaling to perform using ESRGAN." for="upscale_level">Upscaling Level</label>
          <select id="upscale_level" name="upscale_level" value="">
            <option value="" selected>None</option>
            <option value="2">2x</option>
            <option value="4">4x</option>
          </select>
          <label title="Strength of the esrgan (upscaling) algorithm." for="upscale_strength">Upscale Strength:</label>
          <input value="0.75" min="0" max="1" type="number" id="upscale_strength" name="upscale_strength" step="0.05">
        </fieldset>
      </form>
      <br>
      <section id="progress-section">
        <div id="progress-container">
          <progress id="progress-bar" value="0" max="1"></progress>
          <span id="cancel-button" title="Cancel">&#10006;</span>
          <br>
          <img id="progress-image" src='data:image/svg+xml,<svg xmlns="http://www.w3.org/2000/svg"/>'>
          <div id="scaling-inprocess-message">
            <i><span>Postprocessing...</span><span id="processing_cnt">1/3</span></i>
          </div>
        </span>
      </section>

      <div id="results">
        <div id="no-results-message">
          <i><p>No results...</p></i>
        </div>
      </div>
    </main>
  </body>
</html><|MERGE_RESOLUTION|>--- conflicted
+++ resolved
@@ -73,7 +73,6 @@
           <button type="button" id="reset-seed">&olarr;</button>
           <input type="checkbox" name="progress_images" id="progress_images">
 	  <label for="progress_images">Display in-progress images (slower)</label>
-<<<<<<< HEAD
     <div>
       <label title="If > 0, adds thresholding to restrict values for k-diffusion samplers (0 disables)" for="threshold">Threshold:</label>
       <input value="0" type="number" id="threshold" name="threshold" step="0.1" min="0">
@@ -81,11 +80,7 @@
       <input value="0" type="number" id="perlin" name="perlin"  step="0.01" min="0" max="1">
       <button type="button" id="reset-all">Reset to Defaults</button>
     </div>
-	  <div id="variations">
-=======
-	  <button type="button" id="reset-all">Reset to Defaults</button>
 	  <span id="variations">
->>>>>>> 9df743e2
             <label title="If > 0, generates variations on the initial seed instead of random seeds per iteration. Must be between 0 and 1. Higher values will be more different." for="variation_amount">Variation amount (0 to disable):</label>
             <input value="0" type="number" id="variation_amount" name="variation_amount" step="0.01" min="0" max="1">
             <label title="list of variations to apply, in the format `seed:weight,seed:weight,..." for="with_variations">With variations (seed:weight,seed:weight,...):</label>
