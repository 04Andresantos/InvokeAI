--- conflicted
+++ resolved
@@ -4,14 +4,10 @@
 
 export default function InpaintingWorkarea() {
   return (
-<<<<<<< HEAD
-    <InvokeWorkarea optionsPanel={<InpaintingPanel />}>
-=======
     <InvokeWorkarea
       optionsPanel={<InpaintingPanel />}
       styleClass="inpainting-workarea-overrides"
     >
->>>>>>> c13d7aea
       <InpaintingDisplay />
     </InvokeWorkarea>
   );
